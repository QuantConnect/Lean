--- conflicted
+++ resolved
@@ -199,12 +199,8 @@
                     new Cash(Currencies.USD, 0, 1),
                     new SubscriptionDataConfig(typeof(TradeBar), Symbols.BTCUSD, Resolution.Minute, TimeZones.NewYork, TimeZones.NewYork, true, false, false),
                     new SymbolProperties("BTCUSD", Currencies.USD, 1, 0.01m, 0.00000001m),
-<<<<<<< HEAD
                     ErrorCurrencyConverter.Instance,
                     RegisteredSecurityDataTypesProvider.Null
-=======
-                    ErrorCurrencyConverter.Instance
->>>>>>> 5dbfc060
                 );
             btcusd.SetMarketPrice(new Tick(DateTime.UtcNow, btcusd.Symbol, 100, 100));
 
@@ -229,12 +225,8 @@
                 new Cash("EUR", 0, 10),
                 new SubscriptionDataConfig(typeof(TradeBar), Symbols.BTCEUR, Resolution.Minute, TimeZones.NewYork, TimeZones.NewYork, true, false, false),
                 new SymbolProperties("BTCEUR", "EUR", 1, 0.01m, 0.00000001m),
-<<<<<<< HEAD
-                ErrorCurrencyConverter.Instance,
-                RegisteredSecurityDataTypesProvider.Null
-=======
-                ErrorCurrencyConverter.Instance
->>>>>>> 5dbfc060
+                ErrorCurrencyConverter.Instance,
+                RegisteredSecurityDataTypesProvider.Null
             );
             btceur.SetMarketPrice(new Tick(DateTime.UtcNow, btceur.Symbol, 100, 100));
 
@@ -260,12 +252,8 @@
                 new Cash("EUR", 0, 0),
                 new SubscriptionDataConfig(typeof(QuoteBar), Symbols.DE30EUR, Resolution.Minute, tz, tz, true, false, false),
                 new SymbolProperties("DE30EUR", "EUR", 1, 0.01m, 1m),
-<<<<<<< HEAD
-                ErrorCurrencyConverter.Instance,
-                RegisteredSecurityDataTypesProvider.Null
-=======
-                ErrorCurrencyConverter.Instance
->>>>>>> 5dbfc060
+                ErrorCurrencyConverter.Instance,
+                RegisteredSecurityDataTypesProvider.Null
             );
             security.SetMarketPrice(new Tick(DateTime.UtcNow, security.Symbol, 12000, 12000));
 
