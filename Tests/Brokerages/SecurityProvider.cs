--- conflicted
+++ resolved
@@ -73,14 +73,8 @@
             try
             {
                 var spdb = SymbolPropertiesDatabase.FromDataFolder();
-<<<<<<< HEAD
-                var entry = spdb.GetSymbolProperties(symbol.ID.Market, symbol, symbol.SecurityType, Currencies.USD);
-                symbolProperties = entry;
-                quoteCurrency = new Cash(entry.QuoteCurrency, 0, 1m);
-=======
                 symbolProperties = spdb.GetSymbolProperties(symbol.ID.Market, symbol, symbol.SecurityType, Currencies.USD);
                 quoteCurrency = new Cash(symbolProperties.QuoteCurrency, 0, 1m);
->>>>>>> 11ddf6ab
             }
             catch (Exception ex)
             {
