﻿/*
 * QUANTCONNECT.COM - Democratizing Finance, Empowering Individuals.
 * Lean Algorithmic Trading Engine v2.0. Copyright 2014 QuantConnect Corporation.
 *
 * Licensed under the Apache License, Version 2.0 (the "License");
 * you may not use this file except in compliance with the License.
 * You may obtain a copy of the License at http://www.apache.org/licenses/LICENSE-2.0
 *
 * Unless required by applicable law or agreed to in writing, software
 * distributed under the License is distributed on an "AS IS" BASIS,
 * WITHOUT WARRANTIES OR CONDITIONS OF ANY KIND, either express or implied.
 * See the License for the specific language governing permissions and
 * limitations under the License.
*/

using System;
using System.Reflection;
using QuantConnect.Brokerages;
using QuantConnect.Securities;

namespace QuantConnect.Tests
{
    /// <summary>
    /// Provides symbol instancs for unit tests
    /// </summary>
    public static class Symbols
    {

        public static readonly Symbol SPY = CreateEquitySymbol("SPY");
        public static readonly Symbol AAPL = CreateEquitySymbol("AAPL");
        public static readonly Symbol MSFT = CreateEquitySymbol("MSFT");
        public static readonly Symbol ZNGA = CreateEquitySymbol("ZNGA");
        public static readonly Symbol FXE = CreateEquitySymbol("FXE");
        public static readonly Symbol LODE = CreateEquitySymbol("LODE");
        public static readonly Symbol IBM = CreateEquitySymbol("IBM");
        public static readonly Symbol GOOG = CreateEquitySymbol("GOOG");
<<<<<<< HEAD
        public static readonly Symbol SBIN = CreateEquitySymbol("SBIN",Market.NSE);
        public static readonly Symbol IDEA = CreateEquitySymbol("IDEA", Market.NSE);

=======
        public static readonly Symbol LOW = CreateEquitySymbol("LOW");
>>>>>>> c698a65a

        public static readonly Symbol USDJPY = CreateForexSymbol("USDJPY");
        public static readonly Symbol EURUSD = CreateForexSymbol("EURUSD");
        public static readonly Symbol EURGBP = CreateForexSymbol("EURGBP");
        public static readonly Symbol GBPUSD = CreateForexSymbol("GBPUSD");
        public static readonly Symbol GBPJPY = CreateForexSymbol("GBPJPY");

        public static readonly Symbol BTCUSD = CreateCryptoSymbol("BTCUSD");
        public static readonly Symbol LTCUSD = CreateCryptoSymbol("LTCUSD");
        public static readonly Symbol ETHUSD = CreateCryptoSymbol("ETHUSD");
        public static readonly Symbol BTCEUR = CreateCryptoSymbol("BTCEUR");
        public static readonly Symbol ETHBTC = CreateCryptoSymbol("ETHBTC");

        public static readonly Symbol DE10YBEUR = CreateCfdSymbol("DE10YBEUR", Market.FXCM);
        public static readonly Symbol DE30EUR = CreateCfdSymbol("DE30EUR", Market.FXCM);
        public static readonly Symbol XAGUSD = CreateCfdSymbol("XAGUSD", Market.FXCM);
        public static readonly Symbol XAUUSD = CreateCfdSymbol("XAUUSD", Market.FXCM);

        public static readonly Symbol SPY_Option_Chain = CreateOptionsCanonicalSymbol("SPY");
        public static readonly Symbol SPY_C_192_Feb19_2016 = CreateOptionSymbol("SPY", OptionRight.Call, 192m, new DateTime(2016, 02, 19));
        public static readonly Symbol SPY_P_192_Feb19_2016 = CreateOptionSymbol("SPY", OptionRight.Put, 192m, new DateTime(2016, 02, 19));

        public static readonly Symbol Fut_SPY_Feb19_2016 = CreateFutureSymbol(Futures.Indices.SP500EMini, new DateTime(2016, 02, 19));
        public static readonly Symbol Fut_SPY_Mar19_2016 = CreateFutureSymbol(Futures.Indices.SP500EMini, new DateTime(2016, 03, 19));

        public static readonly Symbol ES_Future_Chain = CreateFuturesCanonicalSymbol(Futures.Indices.SP500EMini);
        public static readonly Symbol Future_ESZ18_Dec2018 = CreateFutureSymbol(Futures.Indices.SP500EMini, new DateTime(2018, 12, 21));
        public static readonly Symbol Future_CLF19_Jan2019 = CreateFutureSymbol("CL", new DateTime(2018, 12, 19));

        /// <summary>
        /// Can be supplied in TestCase attribute
        /// </summary>
        public enum SymbolsKey
        {
            SPY,
            AAPL,
            MSFT,
            SBIN,
            IDEA,
            ZNGA,
            FXE,
            USDJPY,
            EURUSD,
            BTCUSD,
            EURGBP,
            GBPUSD,
            DE10YBEUR,
            SPY_C_192_Feb19_2016,
            SPY_P_192_Feb19_2016,
            Fut_SPY_Feb19_2016,
            Fut_SPY_Mar19_2016
        }

        /// <summary>
        /// Convert key into symbol instance
        /// </summary>
        /// <param name="key">the symbol key</param>
        /// <returns>The matching symbol instance</returns>
        /// <remarks>Using reflection minimizes maintenance but is slower at runtime.</remarks>
        public static Symbol Lookup(SymbolsKey key)
        {
            return (Symbol)typeof(Symbols).GetField(key.ToString(), BindingFlags.Public | BindingFlags.Static).GetValue(null);
        }

        /// <summary>
        /// Gets a symbol matching the specified <paramref name="type"/>
        /// </summary>
        public static Symbol GetBySecurityType(SecurityType type)
        {
            switch (type)
            {
                case SecurityType.Equity:   return SPY;
                case SecurityType.Option:   return SPY_C_192_Feb19_2016;
                case SecurityType.Forex:    return EURUSD;
                case SecurityType.Future:   return Future_CLF19_Jan2019;
                case SecurityType.Cfd:      return XAGUSD;
                case SecurityType.Crypto:   return BTCUSD;
                default:
                    throw new NotImplementedException($"Symbols.GetBySecurityType({type}) is not implemented.");
            }
        }

        private static Symbol CreateForexSymbol(string symbol)
        {
            return Symbol.Create(symbol, SecurityType.Forex, Market.Oanda);
        }

        private static Symbol CreateEquitySymbol(string symbol, string market = Market.USA)
        {
            return Symbol.Create(symbol, SecurityType.Equity, market);
        }
        private static Symbol CreateFutureSymbol(string symbol, DateTime expiry)
        {
            string market;
            if (!SymbolPropertiesDatabase.FromDataFolder().TryGetMarket(symbol, SecurityType.Future, out market))
            {
                market = DefaultBrokerageModel.DefaultMarketMap[SecurityType.Future];
            }
            return Symbol.CreateFuture(symbol, market, expiry);
        }

        private static Symbol CreateCfdSymbol(string symbol, string market)
        {
            return Symbol.Create(symbol, SecurityType.Cfd, market);
        }

        private static Symbol CreateOptionSymbol(string symbol, OptionRight right, decimal strike, DateTime expiry, string market = Market.USA)
        {
            return Symbol.CreateOption(symbol, market, OptionStyle.American, right, strike, expiry);
        }

        private static Symbol CreateCryptoSymbol(string symbol)
        {
            return Symbol.Create(symbol, SecurityType.Crypto, Market.GDAX);
        }

        private static Symbol CreateOptionsCanonicalSymbol(string underlying)
        {
            return Symbol.Create(underlying, SecurityType.Option, Market.USA, "?" + underlying);
        }

        private static Symbol CreateFuturesCanonicalSymbol(string ticker)
        {
            string market;
            if (!SymbolPropertiesDatabase.FromDataFolder().TryGetMarket(ticker, SecurityType.Future, out market))
            {
                market = DefaultBrokerageModel.DefaultMarketMap[SecurityType.Future];
            }
            return Symbol.Create(ticker, SecurityType.Future, market, "/" + ticker);
        }
    }
}<|MERGE_RESOLUTION|>--- conflicted
+++ resolved
@@ -34,13 +34,10 @@
         public static readonly Symbol LODE = CreateEquitySymbol("LODE");
         public static readonly Symbol IBM = CreateEquitySymbol("IBM");
         public static readonly Symbol GOOG = CreateEquitySymbol("GOOG");
-<<<<<<< HEAD
         public static readonly Symbol SBIN = CreateEquitySymbol("SBIN",Market.NSE);
         public static readonly Symbol IDEA = CreateEquitySymbol("IDEA", Market.NSE);
 
-=======
         public static readonly Symbol LOW = CreateEquitySymbol("LOW");
->>>>>>> c698a65a
 
         public static readonly Symbol USDJPY = CreateForexSymbol("USDJPY");
         public static readonly Symbol EURUSD = CreateForexSymbol("EURUSD");
