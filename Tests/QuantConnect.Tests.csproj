--- conflicted
+++ resolved
@@ -282,17 +282,14 @@
     <None Include="TestData\CashTestingStrategy.csv">
       <CopyToOutputDirectory>PreserveNewest</CopyToOutputDirectory>
     </None>
-<<<<<<< HEAD
+    <Content Include="TestData\eurusd_candle_patterns.txt">
+      <CopyToOutputDirectory>PreserveNewest</CopyToOutputDirectory>
+    </Content>
+    <Content Include="TestData\ewz_candle_patterns.txt">
+      <CopyToOutputDirectory>PreserveNewest</CopyToOutputDirectory>
+    </Content>
     <Content Include="Brokerages\Bitfinex\TradingApi.Bitfinex.dll" />
     <Content Include="Brokerages\Bitfinex\TradingApi.ModelObjects.dll" />
-=======
-    <Content Include="TestData\eurusd_candle_patterns.txt">
-      <CopyToOutputDirectory>PreserveNewest</CopyToOutputDirectory>
-    </Content>
-    <Content Include="TestData\ewz_candle_patterns.txt">
-      <CopyToOutputDirectory>PreserveNewest</CopyToOutputDirectory>
-    </Content>
->>>>>>> 45e6ac50
     <Content Include="TestData\SampleMarketHoursDatabase.json">
       <CopyToOutputDirectory>PreserveNewest</CopyToOutputDirectory>
     </Content>
