--- conflicted
+++ resolved
@@ -363,11 +363,10 @@
     <None Update="TestData\spy_with_hilbert.csv">
       <CopyToOutputDirectory>PreserveNewest</CopyToOutputDirectory>
     </None>
-<<<<<<< HEAD
+    <None Update="TestData\spy_with_McGinleyDynamic.csv">
+      <CopyToOutputDirectory>PreserveNewest</CopyToOutputDirectory>
+    </None>
     <None Update="TestData\spy_with_vwma.csv">
-=======
-    <None Update="TestData\spy_with_McGinleyDynamic.csv">
->>>>>>> 554a8252
       <CopyToOutputDirectory>PreserveNewest</CopyToOutputDirectory>
     </None>
     <None Update="TestData\spy_with_zlema.csv">
