--- conflicted
+++ resolved
@@ -533,11 +533,8 @@
     <Compile Include="Indicators\AdvanceDeclineRatioVolumeTests.cs" />
     <Compile Include="Indicators\AdvanceDeclineRatioTests.cs" />
     <Compile Include="Indicators\ArmsIndexTests.cs" />
-<<<<<<< HEAD
     <Compile Include="Indicators\DeMarkerIndicatorTests.cs" />
-=======
     <Compile Include="Indicators\ChaikinMoneyFlowTests.cs" />
->>>>>>> 7f30c0cd
     <Compile Include="Indicators\PythonIndicatorNoinheritanceTestsLegacy.cs" />
     <Compile Include="Indicators\PythonIndicatorNoinheritanceTests.cs" />
     <Compile Include="Indicators\PythonIndicatorTests.cs" />
