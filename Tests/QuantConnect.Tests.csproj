--- conflicted
+++ resolved
@@ -366,12 +366,12 @@
     <None Update="TestData\spy_with_ibs.csv">
       <CopyToOutputDirectory>PreserveNewest</CopyToOutputDirectory>
     </None>
-<<<<<<< HEAD
     <None Update="TestData\spy_with_McGinleyDynamic.csv">
       <CopyToOutputDirectory>PreserveNewest</CopyToOutputDirectory>
     </None>
-=======
->>>>>>> 8f9a4048
+    <None Update="TestData\spy_with_ibs.csv">
+      <CopyToOutputDirectory>PreserveNewest</CopyToOutputDirectory>
+    </None>
     <None Update="TestData\spy_with_zlema.csv">
       <CopyToOutputDirectory>PreserveNewest</CopyToOutputDirectory>
     </None>
