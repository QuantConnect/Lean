--- conflicted
+++ resolved
@@ -38,19 +38,8 @@
     </PackageReference>
     <PackageReference Include="Newtonsoft.Json" Version="12.0.3" />
     <PackageReference Include="NodaTime" Version="3.0.5" />
-<<<<<<< HEAD
-    <PackageReference Include="QuantConnect.IBAutomater" Version="2.0.41" />
-    <PackageReference Include="RestSharp" Version="106.11.7" />
-    <PackageReference Include="System.ComponentModel.Composition" Version="5.0.0" />
-    <PackageReference Include="System.Security.Cryptography.Algorithms" Version="4.3.0" />
-    <PackageReference Include="System.Security.Cryptography.Encoding" Version="4.3.0" />
-    <PackageReference Include="System.Security.Cryptography.Primitives" Version="4.3.0" />
-    <PackageReference Include="System.Security.Cryptography.X509Certificates" Version="4.3.0" />
-    <PackageReference Include="TDAmeritradeApi.Client" Version="1.2.3" />
-=======
     <PackageReference Include="QuantConnect.IBAutomater" Version="2.0.64" />
     <PackageReference Include="RestSharp" Version="106.12.0" />
->>>>>>> 46ce138f
   </ItemGroup>
   <ItemGroup>
     <Compile Include="..\Common\Properties\SharedAssemblyInfo.cs" Link="Properties\SharedAssemblyInfo.cs" />
