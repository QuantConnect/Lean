﻿<?xml version="1.0" encoding="utf-8"?>
<Project ToolsVersion="12.0" DefaultTargets="Build" xmlns="http://schemas.microsoft.com/developer/msbuild/2003">
  <Import Project="$(MSBuildExtensionsPath)\$(MSBuildToolsVersion)\Microsoft.Common.props" Condition="Exists('$(MSBuildExtensionsPath)\$(MSBuildToolsVersion)\Microsoft.Common.props')" />
  <PropertyGroup>
    <Configuration Condition=" '$(Configuration)' == '' ">Debug</Configuration>
    <Platform Condition=" '$(Platform)' == '' ">AnyCPU</Platform>
    <ProjectGuid>{48289996-CE56-4EDF-B451-4A2B1519EBC3}</ProjectGuid>
    <OutputType>Library</OutputType>
    <AppDesignerFolder>Properties</AppDesignerFolder>
    <RootNamespace>QuantConnect.Algorithm.Python</RootNamespace>
    <AssemblyName>QuantConnect.Algorithm.Python</AssemblyName>
    <TargetFrameworkVersion>v4.5</TargetFrameworkVersion>
    <FileAlignment>512</FileAlignment>
    <LangVersion>5</LangVersion>
  </PropertyGroup>
  <PropertyGroup Condition=" '$(Configuration)|$(Platform)' == 'Debug|AnyCPU' ">
    <DebugSymbols>true</DebugSymbols>
    <DebugType>full</DebugType>
    <Optimize>false</Optimize>
    <OutputPath>bin\Debug\</OutputPath>
    <DefineConstants>DEBUG;TRACE</DefineConstants>
    <ErrorReport>prompt</ErrorReport>
    <WarningLevel>4</WarningLevel>
  </PropertyGroup>
  <PropertyGroup Condition=" '$(Configuration)|$(Platform)' == 'Release|AnyCPU' ">
    <DebugType>pdbonly</DebugType>
    <Optimize>true</Optimize>
    <OutputPath>bin\Release\</OutputPath>
    <DefineConstants>TRACE</DefineConstants>
    <ErrorReport>prompt</ErrorReport>
    <WarningLevel>4</WarningLevel>
  </PropertyGroup>
  <ItemGroup>
    <Reference Include="IronPython, Version=2.7.5.0, Culture=neutral, PublicKeyToken=7f709c5b713576e1, processorArchitecture=MSIL">
      <Private>True</Private>
      <HintPath>..\packages\IronPython.2.7.5\lib\Net45\IronPython.dll</HintPath>
    </Reference>
    <Reference Include="IronPython.Modules, Version=2.7.5.0, Culture=neutral, PublicKeyToken=7f709c5b713576e1, processorArchitecture=MSIL">
      <Private>True</Private>
      <HintPath>..\packages\IronPython.2.7.5\lib\Net45\IronPython.Modules.dll</HintPath>
    </Reference>
    <Reference Include="IronPython.SQLite, Version=2.7.5.0, Culture=neutral, PublicKeyToken=7f709c5b713576e1, processorArchitecture=MSIL">
      <HintPath>..\packages\IronPython.2.7.5\lib\Net45\IronPython.SQLite.dll</HintPath>
    </Reference>
    <Reference Include="IronPython.Wpf, Version=2.7.5.0, Culture=neutral, PublicKeyToken=7f709c5b713576e1, processorArchitecture=MSIL">
      <HintPath>..\packages\IronPython.2.7.5\lib\Net45\IronPython.Wpf.dll</HintPath>
    </Reference>
    <Reference Include="Microsoft.Dynamic, Version=1.1.0.20, Culture=neutral, PublicKeyToken=7f709c5b713576e1, processorArchitecture=MSIL">
      <Private>True</Private>
      <HintPath>..\packages\IronPython.2.7.5\lib\Net45\Microsoft.Dynamic.dll</HintPath>
    </Reference>
    <Reference Include="Microsoft.Scripting, Version=1.1.0.20, Culture=neutral, PublicKeyToken=7f709c5b713576e1, processorArchitecture=MSIL">
      <Private>True</Private>
      <HintPath>..\packages\IronPython.2.7.5\lib\Net45\Microsoft.Scripting.dll</HintPath>
    </Reference>
    <Reference Include="Microsoft.Scripting.AspNet, Version=1.0.0.0, Culture=neutral, PublicKeyToken=7f709c5b713576e1, processorArchitecture=MSIL">
      <HintPath>..\packages\IronPython.2.7.5\lib\Net45\Microsoft.Scripting.AspNet.dll</HintPath>
    </Reference>
    <Reference Include="Microsoft.Scripting.Metadata, Version=1.1.0.20, Culture=neutral, PublicKeyToken=7f709c5b713576e1, processorArchitecture=MSIL">
      <Private>True</Private>
      <HintPath>..\packages\IronPython.2.7.5\lib\Net45\Microsoft.Scripting.Metadata.dll</HintPath>
    </Reference>
    <Reference Include="System" />
    <Reference Include="System.Core" />
    <Reference Include="System.Xml.Linq" />
    <Reference Include="System.Data.DataSetExtensions" />
    <Reference Include="Microsoft.CSharp" />
    <Reference Include="System.Data" />
    <Reference Include="System.Xml" />
  </ItemGroup>
  <ItemGroup>
    <Compile Include="PythonAlgorithm.cs" />
    <Compile Include="Properties\AssemblyInfo.cs" />
  </ItemGroup>
  <ItemGroup>
    <ProjectReference Include="..\Algorithm.CSharp\QuantConnect.Algorithm.CSharp.csproj">
      <Project>{39a81c16-a1e8-425e-a8f2-1433adb80228}</Project>
      <Name>QuantConnect.Algorithm.CSharp</Name>
    </ProjectReference>
    <ProjectReference Include="..\Algorithm\QuantConnect.Algorithm.csproj">
      <Project>{3240aca4-bdd4-4d24-ac36-bbb651c39212}</Project>
      <Name>QuantConnect.Algorithm</Name>
    </ProjectReference>
    <ProjectReference Include="..\Common\QuantConnect.csproj">
      <Project>{2545c0b4-fabb-49c9-8dd1-9ad7ee23f86b}</Project>
      <Name>QuantConnect</Name>
    </ProjectReference>
    <ProjectReference Include="..\Indicators\QuantConnect.Indicators.csproj">
      <Project>{73fb2522-c3ed-4e47-8e3d-afad48a6b888}</Project>
      <Name>QuantConnect.Indicators</Name>
    </ProjectReference>
  </ItemGroup>
  <ItemGroup>
    <None Include="build.sh">
      <CopyToOutputDirectory>Always</CopyToOutputDirectory>
    </None>
    <None Include="Lib\ensurepip\_bundled\pip-1.5.6-py2.py3-none-any.whl" />
    <None Include="Lib\ensurepip\_bundled\setuptools-3.6-py2.py3-none-any.whl" />
    <None Include="build.bat">
      <CopyToOutputDirectory>Always</CopyToOutputDirectory>
    </None>
    <None Include="packages.config" />
    <None Include="readme.md" />
  </ItemGroup>
  <ItemGroup>
    <Content Include="AddRemoveSecurityRegressionAlgorithm.py" />
<<<<<<< HEAD
    <Content Include="MACDTrendAlgorithm.py" />
=======
    <Content Include="QuandlImporterAlgorithm.py" />
>>>>>>> 39b5958c
    <Content Include="OrderTicketDemoAlgorithm.py" />
    <Content Include="BasicTemplateFillForwardAlgorithm.py" />
    <Content Include="DailyAlgorithm.py" />
    <Content Include="MarketOnOpenOnCloseAlgorithm.py" />
    <Content Include="ParameterizedAlgorithm.py" />
    <Content Include="DropboxUniverseSelectionAlgorithm.py" />
    <Content Include="CoarseFundamentalTop5Algorithm.py" />
    <Content Include="ScheduledEventsAlgorithm.py" />
    <Content Include="UniverseSelectionDefinitionsAlgorithm.py" />
    <Content Include="UniverseSelectionRegressionAlgorithm.py" />
    <Content Include="UpdateOrderRegressionAlgorithm.py" />
    <Content Include="BasicTemplateAlgorithm.py" />
    <Content Include="CustomBenchmarkAlgorithm.py" />
    <Content Include="CustomBrokerageErrorHandlerAlgorithm.py" />
    <Content Include="Lib\abc.py" />
    <Content Include="Lib\aifc.py" />
    <Content Include="Lib\antigravity.py" />
    <Content Include="Lib\anydbm.py" />
    <Content Include="Lib\argparse.py" />
    <Content Include="Lib\ast.py" />
    <Content Include="Lib\asynchat.py" />
    <Content Include="Lib\asyncore.py" />
    <Content Include="Lib\atexit.py" />
    <Content Include="Lib\audiodev.py" />
    <Content Include="Lib\base64.py" />
    <Content Include="Lib\BaseHTTPServer.py" />
    <Content Include="Lib\Bastion.py" />
    <Content Include="Lib\bdb.py" />
    <Content Include="Lib\binhex.py" />
    <Content Include="Lib\bisect.py" />
    <Content Include="Lib\calendar.py" />
    <Content Include="Lib\cgi.py" />
    <Content Include="Lib\CGIHTTPServer.py" />
    <Content Include="Lib\cgitb.py" />
    <Content Include="Lib\chunk.py" />
    <Content Include="Lib\cmd.py" />
    <Content Include="Lib\code.py" />
    <Content Include="Lib\codecs.py" />
    <Content Include="Lib\codeop.py" />
    <Content Include="Lib\collections.py" />
    <Content Include="Lib\colorsys.py" />
    <Content Include="Lib\commands.py" />
    <Content Include="Lib\compileall.py" />
    <Content Include="Lib\ConfigParser.py" />
    <Content Include="Lib\contextlib.py" />
    <Content Include="Lib\Cookie.py" />
    <Content Include="Lib\cookielib.py" />
    <Content Include="Lib\copy.py" />
    <Content Include="Lib\csv.py" />
    <Content Include="Lib\ctypes\macholib\dyld.py" />
    <Content Include="Lib\ctypes\macholib\dylib.py" />
    <Content Include="Lib\ctypes\macholib\framework.py" />
    <Content Include="Lib\ctypes\macholib\__init__.py" />
    <Content Include="Lib\ctypes\util.py" />
    <Content Include="Lib\ctypes\wintypes.py" />
    <Content Include="Lib\ctypes\_endian.py" />
    <Content Include="Lib\ctypes\__init__.py" />
    <Content Include="Lib\decimal.py" />
    <Content Include="Lib\difflib.py" />
    <Content Include="Lib\dircache.py" />
    <Content Include="Lib\dis.py" />
    <Content Include="Lib\distutils\archive_util.py" />
    <Content Include="Lib\distutils\bcppcompiler.py" />
    <Content Include="Lib\distutils\ccompiler.py" />
    <Content Include="Lib\distutils\cmd.py" />
    <Content Include="Lib\distutils\command\bdist.py" />
    <Content Include="Lib\distutils\command\bdist_dumb.py" />
    <Content Include="Lib\distutils\command\bdist_rpm.py" />
    <Content Include="Lib\distutils\command\bdist_wininst.py" />
    <Content Include="Lib\distutils\command\build.py" />
    <Content Include="Lib\distutils\command\build_clib.py" />
    <Content Include="Lib\distutils\command\build_ext.py" />
    <Content Include="Lib\distutils\command\build_py.py" />
    <Content Include="Lib\distutils\command\build_scripts.py" />
    <Content Include="Lib\distutils\command\check.py" />
    <Content Include="Lib\distutils\command\clean.py" />
    <Content Include="Lib\distutils\command\config.py" />
    <Content Include="Lib\distutils\command\install.py" />
    <Content Include="Lib\distutils\command\install_data.py" />
    <Content Include="Lib\distutils\command\install_egg_info.py" />
    <Content Include="Lib\distutils\command\install_headers.py" />
    <Content Include="Lib\distutils\command\install_lib.py" />
    <Content Include="Lib\distutils\command\install_scripts.py" />
    <Content Include="Lib\distutils\command\register.py" />
    <Content Include="Lib\distutils\command\sdist.py" />
    <Content Include="Lib\distutils\command\upload.py" />
    <Content Include="Lib\distutils\command\__init__.py" />
    <Content Include="Lib\distutils\config.py" />
    <Content Include="Lib\distutils\core.py" />
    <Content Include="Lib\distutils\cygwinccompiler.py" />
    <Content Include="Lib\distutils\debug.py" />
    <Content Include="Lib\distutils\dep_util.py" />
    <Content Include="Lib\distutils\dir_util.py" />
    <Content Include="Lib\distutils\dist.py" />
    <Content Include="Lib\distutils\emxccompiler.py" />
    <Content Include="Lib\distutils\errors.py" />
    <Content Include="Lib\distutils\extension.py" />
    <Content Include="Lib\distutils\fancy_getopt.py" />
    <Content Include="Lib\distutils\filelist.py" />
    <Content Include="Lib\distutils\file_util.py" />
    <Content Include="Lib\distutils\log.py" />
    <Content Include="Lib\distutils\msvccompiler.py" />
    <Content Include="Lib\distutils\spawn.py" />
    <Content Include="Lib\distutils\sysconfig.py" />
    <Content Include="Lib\distutils\text_file.py" />
    <Content Include="Lib\distutils\unixccompiler.py" />
    <Content Include="Lib\distutils\util.py" />
    <Content Include="Lib\distutils\version.py" />
    <Content Include="Lib\distutils\versionpredicate.py" />
    <Content Include="Lib\distutils\__init__.py" />
    <Content Include="Lib\doctest.py" />
    <Content Include="Lib\DocXMLRPCServer.py" />
    <Content Include="Lib\dumbdbm.py" />
    <Content Include="Lib\dummy_thread.py" />
    <Content Include="Lib\dummy_threading.py" />
    <Content Include="Lib\email\base64mime.py" />
    <Content Include="Lib\email\charset.py" />
    <Content Include="Lib\email\encoders.py" />
    <Content Include="Lib\email\errors.py" />
    <Content Include="Lib\email\feedparser.py" />
    <Content Include="Lib\email\generator.py" />
    <Content Include="Lib\email\header.py" />
    <Content Include="Lib\email\iterators.py" />
    <Content Include="Lib\email\message.py" />
    <Content Include="Lib\email\mime\application.py" />
    <Content Include="Lib\email\mime\audio.py" />
    <Content Include="Lib\email\mime\base.py" />
    <Content Include="Lib\email\mime\image.py" />
    <Content Include="Lib\email\mime\message.py" />
    <Content Include="Lib\email\mime\multipart.py" />
    <Content Include="Lib\email\mime\nonmultipart.py" />
    <Content Include="Lib\email\mime\text.py" />
    <Content Include="Lib\email\mime\__init__.py" />
    <Content Include="Lib\email\parser.py" />
    <Content Include="Lib\email\quoprimime.py" />
    <Content Include="Lib\email\utils.py" />
    <Content Include="Lib\email\_parseaddr.py" />
    <Content Include="Lib\email\__init__.py" />
    <Content Include="Lib\encodings\aliases.py" />
    <Content Include="Lib\encodings\ascii.py" />
    <Content Include="Lib\encodings\base64_codec.py" />
    <Content Include="Lib\encodings\bz2_codec.py" />
    <Content Include="Lib\encodings\charmap.py" />
    <Content Include="Lib\encodings\cp037.py" />
    <Content Include="Lib\encodings\cp1006.py" />
    <Content Include="Lib\encodings\cp1026.py" />
    <Content Include="Lib\encodings\cp1140.py" />
    <Content Include="Lib\encodings\cp1250.py" />
    <Content Include="Lib\encodings\cp1251.py" />
    <Content Include="Lib\encodings\cp1252.py" />
    <Content Include="Lib\encodings\cp1253.py" />
    <Content Include="Lib\encodings\cp1254.py" />
    <Content Include="Lib\encodings\cp1255.py" />
    <Content Include="Lib\encodings\cp1256.py" />
    <Content Include="Lib\encodings\cp1257.py" />
    <Content Include="Lib\encodings\cp1258.py" />
    <Content Include="Lib\encodings\cp424.py" />
    <Content Include="Lib\encodings\cp437.py" />
    <Content Include="Lib\encodings\cp500.py" />
    <Content Include="Lib\encodings\cp720.py" />
    <Content Include="Lib\encodings\cp737.py" />
    <Content Include="Lib\encodings\cp775.py" />
    <Content Include="Lib\encodings\cp850.py" />
    <Content Include="Lib\encodings\cp852.py" />
    <Content Include="Lib\encodings\cp855.py" />
    <Content Include="Lib\encodings\cp856.py" />
    <Content Include="Lib\encodings\cp857.py" />
    <Content Include="Lib\encodings\cp858.py" />
    <Content Include="Lib\encodings\cp860.py" />
    <Content Include="Lib\encodings\cp861.py" />
    <Content Include="Lib\encodings\cp862.py" />
    <Content Include="Lib\encodings\cp863.py" />
    <Content Include="Lib\encodings\cp864.py" />
    <Content Include="Lib\encodings\cp865.py" />
    <Content Include="Lib\encodings\cp866.py" />
    <Content Include="Lib\encodings\cp869.py" />
    <Content Include="Lib\encodings\cp874.py" />
    <Content Include="Lib\encodings\cp875.py" />
    <Content Include="Lib\encodings\hex_codec.py" />
    <Content Include="Lib\encodings\hp_roman8.py" />
    <Content Include="Lib\encodings\idna.py" />
    <Content Include="Lib\encodings\iso8859_1.py" />
    <Content Include="Lib\encodings\iso8859_10.py" />
    <Content Include="Lib\encodings\iso8859_11.py" />
    <Content Include="Lib\encodings\iso8859_13.py" />
    <Content Include="Lib\encodings\iso8859_14.py" />
    <Content Include="Lib\encodings\iso8859_15.py" />
    <Content Include="Lib\encodings\iso8859_16.py" />
    <Content Include="Lib\encodings\iso8859_2.py" />
    <Content Include="Lib\encodings\iso8859_3.py" />
    <Content Include="Lib\encodings\iso8859_4.py" />
    <Content Include="Lib\encodings\iso8859_5.py" />
    <Content Include="Lib\encodings\iso8859_6.py" />
    <Content Include="Lib\encodings\iso8859_7.py" />
    <Content Include="Lib\encodings\iso8859_8.py" />
    <Content Include="Lib\encodings\iso8859_9.py" />
    <Content Include="Lib\encodings\koi8_r.py" />
    <Content Include="Lib\encodings\koi8_u.py" />
    <Content Include="Lib\encodings\latin_1.py" />
    <Content Include="Lib\encodings\mac_arabic.py" />
    <Content Include="Lib\encodings\mac_centeuro.py" />
    <Content Include="Lib\encodings\mac_croatian.py" />
    <Content Include="Lib\encodings\mac_cyrillic.py" />
    <Content Include="Lib\encodings\mac_farsi.py" />
    <Content Include="Lib\encodings\mac_greek.py" />
    <Content Include="Lib\encodings\mac_iceland.py" />
    <Content Include="Lib\encodings\mac_latin2.py" />
    <Content Include="Lib\encodings\mac_roman.py" />
    <Content Include="Lib\encodings\mac_romanian.py" />
    <Content Include="Lib\encodings\mac_turkish.py" />
    <Content Include="Lib\encodings\mbcs.py" />
    <Content Include="Lib\encodings\palmos.py" />
    <Content Include="Lib\encodings\ptcp154.py" />
    <Content Include="Lib\encodings\punycode.py" />
    <Content Include="Lib\encodings\quopri_codec.py" />
    <Content Include="Lib\encodings\raw_unicode_escape.py" />
    <Content Include="Lib\encodings\rot_13.py" />
    <Content Include="Lib\encodings\string_escape.py" />
    <Content Include="Lib\encodings\tis_620.py" />
    <Content Include="Lib\encodings\undefined.py" />
    <Content Include="Lib\encodings\unicode_escape.py" />
    <Content Include="Lib\encodings\unicode_internal.py" />
    <Content Include="Lib\encodings\utf_16.py" />
    <Content Include="Lib\encodings\utf_16_be.py" />
    <Content Include="Lib\encodings\utf_16_le.py" />
    <Content Include="Lib\encodings\utf_32.py" />
    <Content Include="Lib\encodings\utf_32_le.py" />
    <Content Include="Lib\encodings\utf_7.py" />
    <Content Include="Lib\encodings\utf_8.py" />
    <Content Include="Lib\encodings\utf_8_sig.py" />
    <Content Include="Lib\encodings\uu_codec.py" />
    <Content Include="Lib\encodings\zlib_codec.py" />
    <Content Include="Lib\encodings\__init__.py" />
    <Content Include="Lib\ensurepip\_uninstall.py" />
    <Content Include="Lib\ensurepip\__init__.py" />
    <Content Include="Lib\ensurepip\__main__.py" />
    <Content Include="Lib\filecmp.py" />
    <Content Include="Lib\fileinput.py" />
    <Content Include="Lib\fnmatch.py" />
    <Content Include="Lib\formatter.py" />
    <Content Include="Lib\fpformat.py" />
    <Content Include="Lib\fractions.py" />
    <Content Include="Lib\ftplib.py" />
    <Content Include="Lib\functools.py" />
    <Content Include="Lib\genericpath.py" />
    <Content Include="Lib\getopt.py" />
    <Content Include="Lib\getpass.py" />
    <Content Include="Lib\gettext.py" />
    <Content Include="Lib\glob.py" />
    <Content Include="Lib\gzip.py" />
    <Content Include="Lib\hashlib.py" />
    <Content Include="Lib\heapq.py" />
    <Content Include="Lib\hmac.py" />
    <Content Include="Lib\htmlentitydefs.py" />
    <Content Include="Lib\htmllib.py" />
    <Content Include="Lib\HTMLParser.py" />
    <Content Include="Lib\httplib.py" />
    <Content Include="Lib\ihooks.py" />
    <Content Include="Lib\imaplib.py" />
    <Content Include="Lib\imghdr.py" />
    <Content Include="Lib\importlib\__init__.py" />
    <Content Include="Lib\imputil.py" />
    <Content Include="Lib\inspect.py" />
    <Content Include="Lib\io.py" />
    <Content Include="Lib\json\decoder.py" />
    <Content Include="Lib\json\encoder.py" />
    <Content Include="Lib\json\scanner.py" />
    <Content Include="Lib\json\tool.py" />
    <Content Include="Lib\json\__init__.py" />
    <Content Include="Lib\keyword.py" />
    <Content Include="Lib\lib2to3\btm_matcher.py" />
    <Content Include="Lib\lib2to3\btm_utils.py" />
    <Content Include="Lib\lib2to3\fixer_base.py" />
    <Content Include="Lib\lib2to3\fixer_util.py" />
    <Content Include="Lib\lib2to3\fixes\fix_apply.py" />
    <Content Include="Lib\lib2to3\fixes\fix_basestring.py" />
    <Content Include="Lib\lib2to3\fixes\fix_buffer.py" />
    <Content Include="Lib\lib2to3\fixes\fix_callable.py" />
    <Content Include="Lib\lib2to3\fixes\fix_dict.py" />
    <Content Include="Lib\lib2to3\fixes\fix_except.py" />
    <Content Include="Lib\lib2to3\fixes\fix_exec.py" />
    <Content Include="Lib\lib2to3\fixes\fix_execfile.py" />
    <Content Include="Lib\lib2to3\fixes\fix_exitfunc.py" />
    <Content Include="Lib\lib2to3\fixes\fix_filter.py" />
    <Content Include="Lib\lib2to3\fixes\fix_funcattrs.py" />
    <Content Include="Lib\lib2to3\fixes\fix_future.py" />
    <Content Include="Lib\lib2to3\fixes\fix_getcwdu.py" />
    <Content Include="Lib\lib2to3\fixes\fix_has_key.py" />
    <Content Include="Lib\lib2to3\fixes\fix_idioms.py" />
    <Content Include="Lib\lib2to3\fixes\fix_import.py" />
    <Content Include="Lib\lib2to3\fixes\fix_imports.py" />
    <Content Include="Lib\lib2to3\fixes\fix_imports2.py" />
    <Content Include="Lib\lib2to3\fixes\fix_input.py" />
    <Content Include="Lib\lib2to3\fixes\fix_intern.py" />
    <Content Include="Lib\lib2to3\fixes\fix_isinstance.py" />
    <Content Include="Lib\lib2to3\fixes\fix_itertools.py" />
    <Content Include="Lib\lib2to3\fixes\fix_itertools_imports.py" />
    <Content Include="Lib\lib2to3\fixes\fix_long.py" />
    <Content Include="Lib\lib2to3\fixes\fix_map.py" />
    <Content Include="Lib\lib2to3\fixes\fix_metaclass.py" />
    <Content Include="Lib\lib2to3\fixes\fix_methodattrs.py" />
    <Content Include="Lib\lib2to3\fixes\fix_ne.py" />
    <Content Include="Lib\lib2to3\fixes\fix_next.py" />
    <Content Include="Lib\lib2to3\fixes\fix_nonzero.py" />
    <Content Include="Lib\lib2to3\fixes\fix_numliterals.py" />
    <Content Include="Lib\lib2to3\fixes\fix_operator.py" />
    <Content Include="Lib\lib2to3\fixes\fix_paren.py" />
    <Content Include="Lib\lib2to3\fixes\fix_print.py" />
    <Content Include="Lib\lib2to3\fixes\fix_raise.py" />
    <Content Include="Lib\lib2to3\fixes\fix_raw_input.py" />
    <Content Include="Lib\lib2to3\fixes\fix_reduce.py" />
    <Content Include="Lib\lib2to3\fixes\fix_renames.py" />
    <Content Include="Lib\lib2to3\fixes\fix_repr.py" />
    <Content Include="Lib\lib2to3\fixes\fix_set_literal.py" />
    <Content Include="Lib\lib2to3\fixes\fix_standarderror.py" />
    <Content Include="Lib\lib2to3\fixes\fix_sys_exc.py" />
    <Content Include="Lib\lib2to3\fixes\fix_throw.py" />
    <Content Include="Lib\lib2to3\fixes\fix_tuple_params.py" />
    <Content Include="Lib\lib2to3\fixes\fix_types.py" />
    <Content Include="Lib\lib2to3\fixes\fix_unicode.py" />
    <Content Include="Lib\lib2to3\fixes\fix_urllib.py" />
    <Content Include="Lib\lib2to3\fixes\fix_ws_comma.py" />
    <Content Include="Lib\lib2to3\fixes\fix_xrange.py" />
    <Content Include="Lib\lib2to3\fixes\fix_xreadlines.py" />
    <Content Include="Lib\lib2to3\fixes\fix_zip.py" />
    <Content Include="Lib\lib2to3\fixes\__init__.py" />
    <Content Include="Lib\lib2to3\main.py" />
    <Content Include="Lib\lib2to3\patcomp.py" />
    <Content Include="Lib\lib2to3\pgen2\conv.py" />
    <Content Include="Lib\lib2to3\pgen2\driver.py" />
    <Content Include="Lib\lib2to3\pgen2\grammar.py" />
    <Content Include="Lib\lib2to3\pgen2\literals.py" />
    <Content Include="Lib\lib2to3\pgen2\parse.py" />
    <Content Include="Lib\lib2to3\pgen2\pgen.py" />
    <Content Include="Lib\lib2to3\pgen2\token.py" />
    <Content Include="Lib\lib2to3\pgen2\tokenize.py" />
    <Content Include="Lib\lib2to3\pgen2\__init__.py" />
    <Content Include="Lib\lib2to3\pygram.py" />
    <Content Include="Lib\lib2to3\pytree.py" />
    <Content Include="Lib\lib2to3\refactor.py" />
    <Content Include="Lib\lib2to3\__init__.py" />
    <Content Include="Lib\lib2to3\__main__.py" />
    <Content Include="Lib\linecache.py" />
    <Content Include="Lib\locale.py" />
    <Content Include="Lib\logging\config.py" />
    <Content Include="Lib\logging\handlers.py" />
    <Content Include="Lib\logging\__init__.py" />
    <Content Include="Lib\macpath.py" />
    <Content Include="Lib\macurl2path.py" />
    <Content Include="Lib\mailbox.py" />
    <Content Include="Lib\mailcap.py" />
    <Content Include="Lib\markupbase.py" />
    <Content Include="Lib\md5.py" />
    <Content Include="Lib\mhlib.py" />
    <Content Include="Lib\mimetools.py" />
    <Content Include="Lib\mimetypes.py" />
    <Content Include="Lib\MimeWriter.py" />
    <Content Include="Lib\mimify.py" />
    <Content Include="Lib\modulefinder.py" />
    <Content Include="Lib\multifile.py" />
    <Content Include="Lib\multiprocessing\connection.py" />
    <Content Include="Lib\multiprocessing\dummy\connection.py" />
    <Content Include="Lib\multiprocessing\dummy\__init__.py" />
    <Content Include="Lib\multiprocessing\forking.py" />
    <Content Include="Lib\multiprocessing\heap.py" />
    <Content Include="Lib\multiprocessing\managers.py" />
    <Content Include="Lib\multiprocessing\pool.py" />
    <Content Include="Lib\multiprocessing\process.py" />
    <Content Include="Lib\multiprocessing\queues.py" />
    <Content Include="Lib\multiprocessing\reduction.py" />
    <Content Include="Lib\multiprocessing\sharedctypes.py" />
    <Content Include="Lib\multiprocessing\synchronize.py" />
    <Content Include="Lib\multiprocessing\util.py" />
    <Content Include="Lib\multiprocessing\__init__.py" />
    <Content Include="Lib\mutex.py" />
    <Content Include="Lib\netrc.py" />
    <Content Include="Lib\new.py" />
    <Content Include="Lib\nntplib.py" />
    <Content Include="Lib\ntpath.py" />
    <Content Include="Lib\nturl2path.py" />
    <Content Include="Lib\numbers.py" />
    <Content Include="Lib\opcode.py" />
    <Content Include="Lib\optparse.py" />
    <Content Include="Lib\os.py" />
    <Content Include="Lib\os2emxpath.py" />
    <Content Include="Lib\pdb.py" />
    <Content Include="Lib\pickle.py" />
    <Content Include="Lib\pickletools.py" />
    <Content Include="Lib\pipes.py" />
    <Content Include="Lib\pkgutil.py" />
    <Content Include="Lib\platform.py" />
    <Content Include="Lib\plistlib.py" />
    <Content Include="Lib\popen2.py" />
    <Content Include="Lib\poplib.py" />
    <Content Include="Lib\posixfile.py" />
    <Content Include="Lib\posixpath.py" />
    <Content Include="Lib\pprint.py" />
    <Content Include="Lib\profile.py" />
    <Content Include="Lib\pstats.py" />
    <Content Include="Lib\pyclbr.py" />
    <Content Include="Lib\pydoc.py" />
    <Content Include="Lib\pydoc_data\topics.py" />
    <Content Include="Lib\pydoc_data\__init__.py" />
    <Content Include="Lib\py_compile.py" />
    <Content Include="Lib\Queue.py" />
    <Content Include="Lib\quopri.py" />
    <Content Include="Lib\random.py" />
    <Content Include="Lib\repr.py" />
    <Content Include="Lib\rexec.py" />
    <Content Include="Lib\rfc822.py" />
    <Content Include="Lib\rlcompleter.py" />
    <Content Include="Lib\robotparser.py" />
    <Content Include="Lib\runpy.py" />
    <Content Include="Lib\sched.py" />
    <Content Include="Lib\sets.py" />
    <Content Include="Lib\sgmllib.py" />
    <Content Include="Lib\sha.py" />
    <Content Include="Lib\shelve.py" />
    <Content Include="Lib\shlex.py" />
    <Content Include="Lib\shutil.py" />
    <Content Include="Lib\SimpleHTTPServer.py" />
    <Content Include="Lib\SimpleXMLRPCServer.py" />
    <Content Include="Lib\site-packages\README.txt" />
    <Content Include="Lib\site.py" />
    <Content Include="Lib\smtpd.py" />
    <Content Include="Lib\smtplib.py" />
    <Content Include="Lib\sndhdr.py" />
    <Content Include="Lib\SocketServer.py" />
    <Content Include="Lib\sqlite3\dbapi2.py" />
    <Content Include="Lib\sqlite3\dump.py" />
    <Content Include="Lib\sqlite3\__init__.py" />
    <Content Include="Lib\sre_compile.py" />
    <Content Include="Lib\sre_constants.py" />
    <Content Include="Lib\sre_parse.py" />
    <Content Include="Lib\ssl.py" />
    <Content Include="Lib\stat.py" />
    <Content Include="Lib\statvfs.py" />
    <Content Include="Lib\string.py" />
    <Content Include="Lib\StringIO.py" />
    <Content Include="Lib\stringold.py" />
    <Content Include="Lib\stringprep.py" />
    <Content Include="Lib\struct.py" />
    <Content Include="Lib\subprocess.py" />
    <Content Include="Lib\sunau.py" />
    <Content Include="Lib\sunaudio.py" />
    <Content Include="Lib\symbol.py" />
    <Content Include="Lib\sysconfig.py" />
    <Content Include="Lib\tabnanny.py" />
    <Content Include="Lib\tarfile.py" />
    <Content Include="Lib\telnetlib.py" />
    <Content Include="Lib\tempfile.py" />
    <Content Include="Lib\textwrap.py" />
    <Content Include="Lib\this.py" />
    <Content Include="Lib\threading.py" />
    <Content Include="Lib\timeit.py" />
    <Content Include="Lib\toaiff.py" />
    <Content Include="Lib\token.py" />
    <Content Include="Lib\tokenize.py" />
    <Content Include="Lib\trace.py" />
    <Content Include="Lib\traceback.py" />
    <Content Include="Lib\types.py" />
    <Content Include="Lib\unittest\case.py" />
    <Content Include="Lib\unittest\loader.py" />
    <Content Include="Lib\unittest\main.py" />
    <Content Include="Lib\unittest\result.py" />
    <Content Include="Lib\unittest\runner.py" />
    <Content Include="Lib\unittest\signals.py" />
    <Content Include="Lib\unittest\suite.py" />
    <Content Include="Lib\unittest\util.py" />
    <Content Include="Lib\unittest\__init__.py" />
    <Content Include="Lib\unittest\__main__.py" />
    <Content Include="Lib\urllib.py" />
    <Content Include="Lib\urllib2.py" />
    <Content Include="Lib\urlparse.py" />
    <Content Include="Lib\user.py" />
    <Content Include="Lib\UserDict.py" />
    <Content Include="Lib\UserList.py" />
    <Content Include="Lib\UserString.py" />
    <Content Include="Lib\uu.py" />
    <Content Include="Lib\uuid.py" />
    <Content Include="Lib\warnings.py" />
    <Content Include="Lib\wave.py" />
    <Content Include="Lib\weakref.py" />
    <Content Include="Lib\webbrowser.py" />
    <Content Include="Lib\whichdb.py" />
    <Content Include="Lib\wsgiref\handlers.py" />
    <Content Include="Lib\wsgiref\headers.py" />
    <Content Include="Lib\wsgiref\simple_server.py" />
    <Content Include="Lib\wsgiref\util.py" />
    <Content Include="Lib\wsgiref\validate.py" />
    <Content Include="Lib\wsgiref\__init__.py" />
    <Content Include="Lib\xdrlib.py" />
    <Content Include="Lib\xmllib.py" />
    <Content Include="Lib\xmlrpclib.py" />
    <Content Include="Lib\xml\dom\domreg.py" />
    <Content Include="Lib\xml\dom\minicompat.py" />
    <Content Include="Lib\xml\dom\minidom.py" />
    <Content Include="Lib\xml\dom\NodeFilter.py" />
    <Content Include="Lib\xml\dom\pulldom.py" />
    <Content Include="Lib\xml\dom\xmlbuilder.py" />
    <Content Include="Lib\xml\dom\__init__.py" />
    <Content Include="Lib\xml\etree\ElementInclude.py" />
    <Content Include="Lib\xml\etree\ElementPath.py" />
    <Content Include="Lib\xml\etree\ElementTree.py" />
    <Content Include="Lib\xml\etree\SimpleXMLTreeBuilder.py" />
    <Content Include="Lib\xml\etree\__init__.py" />
    <Content Include="Lib\xml\parsers\__init__.py" />
    <Content Include="Lib\xml\sax\handler.py" />
    <Content Include="Lib\xml\sax\saxutils.py" />
    <Content Include="Lib\xml\sax\xmlreader.py" />
    <Content Include="Lib\xml\sax\_exceptions.py" />
    <Content Include="Lib\xml\sax\__init__.py" />
    <Content Include="Lib\xml\__init__.py" />
    <Content Include="Lib\zipfile.py" />
    <Content Include="Lib\_abcoll.py" />
    <Content Include="Lib\_LWPCookieJar.py" />
    <Content Include="Lib\_MozillaCookieJar.py" />
    <Content Include="Lib\_pyio.py" />
    <Content Include="Lib\_strptime.py" />
    <Content Include="Lib\_threading_local.py" />
    <Content Include="Lib\_weakrefset.py" />
    <Content Include="Lib\__future__.py" />
    <Content Include="Lib\__phello__.foo.py" />
    <Content Include="LimitFillRegressionAlgorithm.py" />
    <Content Include="MovingAverageCrossAlgorithm.py" />
    <Content Include="RegressionAlgorithm.py" />
    <Content Include="UserDefinedUniverseAlgorithm.py" />
    <Content Include="WarmupAlgorithm.py" />
  </ItemGroup>
  <Import Project="$(MSBuildToolsPath)\Microsoft.CSharp.targets" />
  <PropertyGroup>
    <PostBuildEvent>build</PostBuildEvent>
  </PropertyGroup>
  <!-- To modify your build process, add your task inside one of the targets below and uncomment it. 
       Other similar extension points exist, see Microsoft.Common.targets.
  <Target Name="BeforeBuild">
  </Target>
  <Target Name="AfterBuild">
  </Target>
  -->
</Project><|MERGE_RESOLUTION|>--- conflicted
+++ resolved
@@ -104,11 +104,8 @@
   </ItemGroup>
   <ItemGroup>
     <Content Include="AddRemoveSecurityRegressionAlgorithm.py" />
-<<<<<<< HEAD
     <Content Include="MACDTrendAlgorithm.py" />
-=======
     <Content Include="QuandlImporterAlgorithm.py" />
->>>>>>> 39b5958c
     <Content Include="OrderTicketDemoAlgorithm.py" />
     <Content Include="BasicTemplateFillForwardAlgorithm.py" />
     <Content Include="DailyAlgorithm.py" />
