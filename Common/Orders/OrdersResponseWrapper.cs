--- conflicted
+++ resolved
@@ -16,17 +16,12 @@
 using Newtonsoft.Json;
 using Newtonsoft.Json.Linq;
 using QuantConnect.Api;
-<<<<<<< HEAD
 using QuantConnect.Interfaces;
 using QuantConnect.Orders.Serialization;
 using QuantConnect.Securities;
 using System;
 using System.Collections.Generic;
 using System.Linq;
-=======
-using System.Collections.Generic;
-using QuantConnect.Orders.Serialization;
->>>>>>> b65f253d
 
 namespace QuantConnect.Orders
 {
@@ -36,11 +31,7 @@
     public class OrdersResponseWrapper : RestResponse
     {
         /// <summary>
-<<<<<<< HEAD
-        /// Total number of returned orders
-=======
         /// Returns the total order collection length, not only the amount we are sending here
->>>>>>> b65f253d
         /// </summary>
         [JsonProperty(PropertyName = "length")]
         public int Length { get; set; }
