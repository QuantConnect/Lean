﻿/*
 * QUANTCONNECT.COM - Democratizing Finance, Empowering Individuals.
 * Lean Algorithmic Trading Engine v2.0. Copyright 2014 QuantConnect Corporation.
 * 
 * Licensed under the Apache License, Version 2.0 (the "License"); 
 * you may not use this file except in compliance with the License.
 * You may obtain a copy of the License at http://www.apache.org/licenses/LICENSE-2.0
 * 
 * Unless required by applicable law or agreed to in writing, software
 * distributed under the License is distributed on an "AS IS" BASIS,
 * WITHOUT WARRANTIES OR CONDITIONS OF ANY KIND, either express or implied.
 * See the License for the specific language governing permissions and
 * limitations under the License.
*/

using System;
using System.Collections.Generic;

namespace QuantConnect.Orders
{
    /// <summary>
    /// Order struct for placing new trade
    /// </summary>
    public abstract class Order 
    {
        /// <summary>
        /// Order ID.
        /// </summary>
        public int Id;

        /// <summary>
        /// Order id to process before processing this order.
        /// </summary>
        public int ContingentId;

        /// <summary>
        /// Brokerage Id for this order for when the brokerage splits orders into multiple pieces
        /// </summary>
        public List<long> BrokerId;

        /// <summary>
        /// Symbol of the Asset
        /// </summary>
        public string Symbol;
        
        /// <summary>
        /// Price of the Order.
        /// </summary>
        public decimal Price;

        /// <summary>
        /// Time the order was created.
        /// </summary>
        public DateTime Time;

        /// <summary>
        /// Number of shares to execute.
        /// </summary>
        public int Quantity;

        /// <summary>
        /// Order Type
        /// </summary>
        public OrderType Type { get; private set; }

        /// <summary>
        /// Status of the Order
        /// </summary>
        public OrderStatus Status;

        /// <summary>
        /// Order duration - GTC or Day. Day not supported in backtests.
        /// </summary>
        public OrderDuration Duration = OrderDuration.GTC;

        /// <summary>
        /// Tag the order with some custom data
        /// </summary>
        public string Tag;

        /// <summary>
        /// The symbol's security type
        /// </summary>
        public SecurityType SecurityType = SecurityType.Equity;

        /// <summary>
        /// Order Direction Property based off Quantity.
        /// </summary>
        public OrderDirection Direction 
        {
            get 
            {
                if (Quantity > 0) 
                {
                    return OrderDirection.Buy;
                } 
                if (Quantity < 0) 
                {
                    return OrderDirection.Sell;
                }
                return OrderDirection.Hold;
            }
        }

        /// <summary>
        /// Get the absolute quantity for this order
        /// </summary>
        public decimal AbsoluteQuantity
        {
            get { return Math.Abs(Quantity); }
        }

        /// <summary>
        /// Value of the order at limit price if a limit order, or market price if a market order.
        /// </summary>
        public abstract decimal Value 
        { 
            get; 
        }

        /// <summary>
        /// Added a default constructor for JSON Deserialization:
        /// </summary>
        protected Order(OrderType type)
        {
            Time = new DateTime();
            Price = 0;
            Type = type;
            Quantity = 0;
            Symbol = "";
            Status = OrderStatus.None;
            Tag = "";
            SecurityType = SecurityType.Base;
            Duration = OrderDuration.GTC;
            BrokerId = new List<long>();
            ContingentId = 0;
        }

        /// <summary>
        /// New order constructor
        /// </summary>
        /// <param name="symbol">Symbol asset we're seeking to trade</param>
        /// <param name="type">Type of the security order</param>
        /// <param name="quantity">Quantity of the asset we're seeking to trade</param>
        /// <param name="order">Order type (market, limit or stoploss order)</param>
        /// <param name="time">Time the order was placed</param>
        /// <param name="tag">User defined data tag for this order</param>
        protected Order(string symbol, int quantity, OrderType order, DateTime time, string tag = "", SecurityType type = SecurityType.Base)
        {
            Time = time;
            Price = 0;
            Type = order;
            Quantity = quantity;
            Symbol = symbol;
            Status = OrderStatus.None;
            Tag = tag;
            SecurityType = type;
            Duration = OrderDuration.GTC;
            BrokerId = new List<long>();
            ContingentId = 0;
        }

        /// <summary>
        /// New order constructor
        /// </summary>
        /// <param name="symbol">Symbol asset we're seeking to trade</param>
        /// <param name="type"></param>
        /// <param name="quantity">Quantity of the asset we're seeking to trade</param>
        /// <param name="order">Order type (market, limit or stoploss order)</param>
        /// <param name="time">Time the order was placed</param>
        /// <param name="tag">User defined data tag for this order</param>
        protected Order(string symbol, SecurityType type, int quantity, OrderType order, DateTime time, string tag = "") 
        {
            Time = time;
            Price = 0;
            Type = order;
            Quantity = quantity;
            Symbol = symbol;
            Status = OrderStatus.None;
            Tag = tag;
            SecurityType = type;
            Duration = OrderDuration.GTC;
            BrokerId = new List<long>();
            ContingentId = 0;
        }

        /// <summary>
        /// Modifies the state of this order to match the update request
        /// </summary>
        /// <param name="request">The request to update this order object</param>
        public virtual void ApplyUpdateOrderRequest(UpdateOrderRequest request)
        {
            if (request.OrderId != Id)
            {
                throw new ArgumentException("Attempted to apply updates to the incorrect order!");
            }
            if (request.Quantity.HasValue)
            {
                Quantity = request.Quantity.Value;
            }
            if (request.Tag != null)
            {
                Tag = request.Tag;
            }
        }

        /// <summary>
        /// Returns a string that represents the current object.
        /// </summary>
        /// <returns>
        /// A string that represents the current object.
        /// </returns>
        /// <filterpriority>2</filterpriority>
        public override string ToString()
        {
            return string.Format("{0} order for {1} unit{3} of {2}", Type, Quantity, Symbol, Quantity == 1 ? "" : "s");
        }
<<<<<<< HEAD
        
        /// <summary>
        /// Order Expiry on a specific UTC time.
        /// </summary>
        public DateTime DurationValue;
=======

        /// <summary>
        /// Creates an <see cref="Order"/> to match the specified <paramref name="request"/>
        /// </summary>
        /// <param name="request">The <see cref="SubmitOrderRequest"/> to create an order for</param>
        /// <returns>The <see cref="Order"/> that matches the request</returns>
        public static Order CreateOrder(SubmitOrderRequest request)
        {
            Order order;
            switch (request.OrderType)
            {
                case OrderType.Market:
                    order =  new MarketOrder(request.Symbol, request.Quantity, request.Time, request.Tag, request.SecurityType);
                    break;
                case OrderType.Limit:
                    order =  new LimitOrder(request.Symbol, request.Quantity, request.LimitPrice, request.Time, request.Tag, request.SecurityType);
                    break;
                case OrderType.StopMarket:
                    order =  new StopMarketOrder(request.Symbol, request.Quantity, request.StopPrice, request.Time, request.Tag, request.SecurityType);
                    break;
                case OrderType.StopLimit:
                    order =  new StopLimitOrder(request.Symbol, request.Quantity, request.StopPrice, request.LimitPrice, request.Time, request.Tag, request.SecurityType);
                    break;
                case OrderType.MarketOnOpen:
                    order =  new MarketOnOpenOrder(request.Symbol, request.SecurityType, request.Quantity, request.Time, request.Tag);
                    break;
                case OrderType.MarketOnClose:
                    order =  new MarketOnCloseOrder(request.Symbol, request.SecurityType, request.Quantity, request.Time, request.Tag);
                    break;
                default:
                    throw new ArgumentOutOfRangeException();
            }
            order.Status = OrderStatus.New;
            order.Id = request.OrderId;
            if (request.Tag != null)
            {
                order.Tag = request.Tag;
            }
            return order;
        }
>>>>>>> 704bfc22
    }
}<|MERGE_RESOLUTION|>--- conflicted
+++ resolved
@@ -21,7 +21,7 @@
     /// <summary>
     /// Order struct for placing new trade
     /// </summary>
-    public abstract class Order 
+    public abstract class Order
     {
         /// <summary>
         /// Order ID.
@@ -42,7 +42,7 @@
         /// Symbol of the Asset
         /// </summary>
         public string Symbol;
-        
+
         /// <summary>
         /// Price of the Order.
         /// </summary>
@@ -86,15 +86,15 @@
         /// <summary>
         /// Order Direction Property based off Quantity.
         /// </summary>
-        public OrderDirection Direction 
-        {
-            get 
-            {
-                if (Quantity > 0) 
+        public OrderDirection Direction
+        {
+            get
+            {
+                if (Quantity > 0)
                 {
                     return OrderDirection.Buy;
-                } 
-                if (Quantity < 0) 
+                }
+                if (Quantity < 0)
                 {
                     return OrderDirection.Sell;
                 }
@@ -113,9 +113,9 @@
         /// <summary>
         /// Value of the order at limit price if a limit order, or market price if a market order.
         /// </summary>
-        public abstract decimal Value 
-        { 
-            get; 
+        public abstract decimal Value
+        {
+            get;
         }
 
         /// <summary>
@@ -169,7 +169,7 @@
         /// <param name="order">Order type (market, limit or stoploss order)</param>
         /// <param name="time">Time the order was placed</param>
         /// <param name="tag">User defined data tag for this order</param>
-        protected Order(string symbol, SecurityType type, int quantity, OrderType order, DateTime time, string tag = "") 
+        protected Order(string symbol, SecurityType type, int quantity, OrderType order, DateTime time, string tag = "")
         {
             Time = time;
             Price = 0;
@@ -215,13 +215,6 @@
         {
             return string.Format("{0} order for {1} unit{3} of {2}", Type, Quantity, Symbol, Quantity == 1 ? "" : "s");
         }
-<<<<<<< HEAD
-        
-        /// <summary>
-        /// Order Expiry on a specific UTC time.
-        /// </summary>
-        public DateTime DurationValue;
-=======
 
         /// <summary>
         /// Creates an <see cref="Order"/> to match the specified <paramref name="request"/>
@@ -234,22 +227,22 @@
             switch (request.OrderType)
             {
                 case OrderType.Market:
-                    order =  new MarketOrder(request.Symbol, request.Quantity, request.Time, request.Tag, request.SecurityType);
+                    order = new MarketOrder(request.Symbol, request.Quantity, request.Time, request.Tag, request.SecurityType);
                     break;
                 case OrderType.Limit:
-                    order =  new LimitOrder(request.Symbol, request.Quantity, request.LimitPrice, request.Time, request.Tag, request.SecurityType);
+                    order = new LimitOrder(request.Symbol, request.Quantity, request.LimitPrice, request.Time, request.Tag, request.SecurityType);
                     break;
                 case OrderType.StopMarket:
-                    order =  new StopMarketOrder(request.Symbol, request.Quantity, request.StopPrice, request.Time, request.Tag, request.SecurityType);
+                    order = new StopMarketOrder(request.Symbol, request.Quantity, request.StopPrice, request.Time, request.Tag, request.SecurityType);
                     break;
                 case OrderType.StopLimit:
-                    order =  new StopLimitOrder(request.Symbol, request.Quantity, request.StopPrice, request.LimitPrice, request.Time, request.Tag, request.SecurityType);
+                    order = new StopLimitOrder(request.Symbol, request.Quantity, request.StopPrice, request.LimitPrice, request.Time, request.Tag, request.SecurityType);
                     break;
                 case OrderType.MarketOnOpen:
-                    order =  new MarketOnOpenOrder(request.Symbol, request.SecurityType, request.Quantity, request.Time, request.Tag);
+                    order = new MarketOnOpenOrder(request.Symbol, request.SecurityType, request.Quantity, request.Time, request.Tag);
                     break;
                 case OrderType.MarketOnClose:
-                    order =  new MarketOnCloseOrder(request.Symbol, request.SecurityType, request.Quantity, request.Time, request.Tag);
+                    order = new MarketOnCloseOrder(request.Symbol, request.SecurityType, request.Quantity, request.Time, request.Tag);
                     break;
                 default:
                     throw new ArgumentOutOfRangeException();
@@ -262,6 +255,9 @@
             }
             return order;
         }
->>>>>>> 704bfc22
+        /// <summary>
+        /// Order Expiry on a specific UTC time.
+        /// </summary>
+        public DateTime DurationValue;
     }
 }