--- conflicted
+++ resolved
@@ -22,7 +22,7 @@
 using QuantConnect.Logging;
 using QuantConnect.Orders;
 
-namespace QuantConnect.Securities 
+namespace QuantConnect.Securities
 {
     /// <summary>
     /// Algorithm Transactions Manager - Recording Transactions
@@ -33,14 +33,10 @@
         private readonly SecurityManager _securities;
         private const decimal _minimumOrderSize = 0;
         private const int _minimumOrderQuantity = 1;
-<<<<<<< HEAD
+
+        private IOrderProcessor _orderProcessor;
         private ConcurrentQueue<OrderRequest> _orderRequestQueue;
-        private ConcurrentDictionary<int, Order> _orders;
-        private ConcurrentDictionary<int, List<OrderEvent>> _orderEvents;
-=======
-
-        private IOrderProcessor _orderProcessor;
->>>>>>> b7a8e9b2
+
         private Dictionary<DateTime, decimal> _transactionRecord;
         private Dictionary<Guid, TaskCompletionSource<OrderResponse>> _orderResponseCompletions;
 
@@ -52,15 +48,6 @@
             //Private reference for processing transactions
             _securities = security;
 
-<<<<<<< HEAD
-            //Initialise the Order Cache -- Its a mirror of the TransactionHandler.
-            _orders = new ConcurrentDictionary<int, Order>();
-
-            // Internal order events storage.
-            _orderEvents = new ConcurrentDictionary<int, List<OrderEvent>>();
-
-=======
->>>>>>> b7a8e9b2
             //Interal storage for transaction records:
             _transactionRecord = new Dictionary<DateTime, decimal>();
 
@@ -70,12 +57,53 @@
         }
 
         /// <summary>
-<<<<<<< HEAD
-        /// Count of currently cached orders.
-        /// </summary>
-        public int CachedOrderCount
-        {
-            get { return _orders.Count; }
+        /// Trade record of profits and losses for each trade statistics calculations
+        /// </summary>
+        public Dictionary<DateTime, decimal> TransactionRecord
+        {
+            get
+            {
+                return _transactionRecord;
+            }
+            set
+            {
+                _transactionRecord = value;
+            }
+        }
+
+        /// <summary>
+        /// Configurable minimum order value to ignore bad orders, or orders with unrealistic sizes
+        /// </summary>
+        /// <remarks>Default minimum order size is $0 value</remarks>
+        public decimal MinimumOrderSize
+        {
+            get
+            {
+                return _minimumOrderSize;
+            }
+        }
+
+        /// <summary>
+        /// Configurable minimum order size to ignore bad orders, or orders with unrealistic sizes
+        /// </summary>
+        /// <remarks>Default minimum order size is 0 shares</remarks>
+        public int MinimumOrderQuantity
+        {
+            get
+            {
+                return _minimumOrderQuantity;
+            }
+        }
+
+        /// <summary>
+        /// Get the last order id.
+        /// </summary>
+        public int LastOrderId
+        {
+            get
+            {
+                return _orderId;
+            }
         }
 
         /// <summary>
@@ -91,76 +119,6 @@
             set
             {
                 _orderRequestQueue = value;
-            }
-        }
-
-        /// <summary>
-        /// Order event storage - a list of the order events attached to each order
-        /// </summary>
-        /// <remarks>Seems like a huge memory hog and may be removed, leaving OrderEvents to be disposable classes with no track record.</remarks>
-        /// <seealso cref="Orders"/>
-        /// <seealso cref="OrderQueue"/>
-        public ConcurrentDictionary<int, List<OrderEvent>> OrderEvents
-        {
-            get
-            {
-                return _orderEvents;
-            }
-            set 
-            {
-                _orderEvents = value;
-            }
-        }
-
-        /// <summary>
-=======
->>>>>>> b7a8e9b2
-        /// Trade record of profits and losses for each trade statistics calculations
-        /// </summary>
-        public Dictionary<DateTime, decimal> TransactionRecord
-        {
-            get
-            {
-                return _transactionRecord;
-            }
-            set
-            {
-                _transactionRecord = value;
-            }
-        }
-
-        /// <summary>
-        /// Configurable minimum order value to ignore bad orders, or orders with unrealistic sizes
-        /// </summary>
-        /// <remarks>Default minimum order size is $0 value</remarks>
-        public decimal MinimumOrderSize 
-        {
-            get 
-            {
-                return _minimumOrderSize;
-            }
-        }
-
-        /// <summary>
-        /// Configurable minimum order size to ignore bad orders, or orders with unrealistic sizes
-        /// </summary>
-        /// <remarks>Default minimum order size is 0 shares</remarks>
-        public int MinimumOrderQuantity 
-        {
-            get 
-            {
-                return _minimumOrderQuantity;
-            }
-        }
-
-        /// <summary>
-        /// Get the last order id.
-        /// </summary>
-        public int LastOrderId
-        {
-            get
-            {
-                return _orderId;
             }
         }
 
@@ -171,25 +129,7 @@
         /// <returns>Order response. Check error for details.</returns>
         public Task<OrderResponse> ProcessOrderRequest(OrderRequest request)
         {
-<<<<<<< HEAD
             var taskCompletion = new TaskCompletionSource<OrderResponse>();
-=======
-            try
-            {
-                //Ensure its flagged as a new order for the transaction handler.
-                order.Id = _orderId++;
-                order.Status = OrderStatus.New;
-
-                // send the order to be processed
-                _orderProcessor.Process(order);
-            }
-            catch (Exception err)
-            {
-                Log.Error("Algorithm.Transaction.AddOrder(): " + err.Message);
-            }
-            return order.Id;
-        }
->>>>>>> b7a8e9b2
 
             var response = new OrderResponse(request);
 
@@ -201,7 +141,6 @@
 
                     var order = GetOrderById(updateRequest.OrderId);
 
-<<<<<<< HEAD
                     if (order == null)
                     {
                         response.Error(OrderResponseErrorCode.UnableToFindOrder);
@@ -211,18 +150,10 @@
                         response.Error(OrderResponseErrorCode.OrderQuantityZero);
                     }
                     else
-=======
-                var cachedOrder = GetOrderById(id);
-                if (cachedOrder != null)
-                {
-                    //-> If its already filled return false; can't be updated
-                    if (cachedOrder.Status == OrderStatus.Filled || cachedOrder.Status == OrderStatus.Canceled)
->>>>>>> b7a8e9b2
                     {
                         updateRequest.Created = _securities[order.Symbol].Time;
                     }
 
-<<<<<<< HEAD
                 }
                 else if (request is SubmitOrderRequest)
                 {
@@ -256,15 +187,6 @@
                     }
                 }
                 else
-=======
-                    //Flag the order to be resubmitted.
-                    order.Status = OrderStatus.Update;
-
-                    // send the order to be processed
-                    _orderProcessor.Process(order);
-                } 
-                else 
->>>>>>> b7a8e9b2
                 {
                     response.Error(OrderResponseErrorCode.UnsupportedRequestType);
                 }
@@ -279,7 +201,7 @@
 
             _orderResponseCompletions[request.Id] = taskCompletion;
 
-            OrderRequestQueue.Enqueue(request);
+            _orderRequestQueue.Enqueue(request);
 
             return taskCompletion.Task;
         }
@@ -304,7 +226,6 @@
         /// </returns>
         public OrderResponse UpdateOrder(UpdateOrderRequest request)
         {
-<<<<<<< HEAD
             return ProcessOrderRequest(request).Result;
         }
 
@@ -315,31 +236,6 @@
         public OrderResponse CancelOrder(int orderId)
         {
             var request = new CancelOrderRequest
-=======
-            try
-            {
-                //Error check
-                var order = GetOrderById(orderId);
-                if (order == null) 
-                {
-                    Log.Error("Security.TransactionManager.RemoveOutstandingOrder(): Cannot find this id.");
-                    return;
-                }
-
-                if (order.Status != OrderStatus.Submitted && order.Type != OrderType.Market) 
-                {
-                    Log.Error("Security.TransactionManager.RemoveOutstandingOrder(): Order already filled");
-                    return;
-                }
-
-                //Update the status of the order
-                order.Status = OrderStatus.Canceled;
-
-                // send the order to be processed
-                _orderProcessor.Process(order);
-            }
-            catch (Exception err)
->>>>>>> b7a8e9b2
             {
                 Id = Guid.NewGuid(),
                 OrderId = orderId
@@ -354,17 +250,8 @@
         /// <param name="orderId">The id of the order to wait for</param>
         public void WaitForOrder(int orderId)
         {
-<<<<<<< HEAD
-            //Wait for the market order to fill.
-            //This is processed in a parallel thread.
-            while (!_orders.ContainsKey(orderId) ||
-                   (_orders[orderId].Status != OrderStatus.Filled &&
-                    _orders[orderId].Status != OrderStatus.Invalid &&
-                    _orders[orderId].Status != OrderStatus.Canceled))
-=======
             // wait for the processor to finish processing his orders
-            while(true)
->>>>>>> b7a8e9b2
+            while (true)
             {
                 var order = GetOrderById(orderId);
                 if (order == null || !Completed(order))
@@ -381,14 +268,6 @@
             _orderProcessor.ProcessingCompletedEvent.Wait();
         }
 
-        /// <summary>
-        /// Process order updates from the engine.
-        /// </summary>
-        /// <param name="update">updated order</param>
-        public void Process(Order update)
-        {
-            _orders[update.Id] = update;
-        }
 
         /// <summary>
         /// Process order responses from the engine
@@ -412,29 +291,6 @@
         /// <returns>List of open orders.</returns>
         public List<Order> GetOpenOrders()
         {
-<<<<<<< HEAD
-            var openOrders = (from pair in _orders
-                where (pair.Value.Status == OrderStatus.Submitted ||
-                       pair.Value.Status == OrderStatus.New)
-                select pair.Value).ToList();
-
-            return openOrders;
-        }
-
-        /// <summary>
-        /// Get a list of orders that match the filter, or all if filter is null
-        /// </summary>
-        /// <param name="filter">Order predicate</param>
-        /// <returns>List of open orders.</returns>
-        public List<Order> GetOrders(Predicate<Order> filter = null)
-        {
-            var result = (from pair in _orders
-                              where filter == null || filter(pair.Value) == true
-                              select pair.Value).ToList();
-
-            return result;
-        } 
-=======
             return _orderProcessor.GetOrders(x => x.Status == OrderStatus.Submitted || x.Status == OrderStatus.New).ToList();
         }
 
@@ -445,7 +301,6 @@
         {
             get { return _orderProcessor.OrdersCount; }
         }
->>>>>>> b7a8e9b2
 
         /// <summary>
         /// Get the order by its id
@@ -454,24 +309,7 @@
         /// <returns>The order with the specified id, or null if no match is found</returns>
         public Order GetOrderById(int orderId)
         {
-<<<<<<< HEAD
-            try
-            {
-                Order order;
-                // then check permanent storage
-                if (_orders.TryGetValue(orderId, out order))
-                {
-                    return order;
-                }
-            }
-            catch (Exception err)
-            {
-                Log.Error("TransactionManager.GetOrderById(): " + err.Message);
-            }
-            return null;
-=======
             return _orderProcessor.GetOrderById(orderId);
->>>>>>> b7a8e9b2
         }
 
         /// <summary>
@@ -481,17 +319,6 @@
         /// <returns>The first order matching the brokerage id, or null if no match is found</returns>
         public Order GetOrderByBrokerageId(int brokerageId)
         {
-<<<<<<< HEAD
-            try
-            {
-                return _orders.FirstOrDefault(x => x.Value.BrokerId.Contains(brokerageId)).Value;
-            }
-            catch (Exception err)
-            {
-                Log.Error("TransactionManager.GetOrderByBrokerageId(): " + err.Message);
-                return null;
-            }
-=======
             return _orderProcessor.GetOrderByBrokerageId(brokerageId);
         }
 
@@ -503,7 +330,6 @@
         public IEnumerable<Order> GetOrders(Func<Order, bool> filter)
         {
             return _orderProcessor.GetOrders(filter);
->>>>>>> b7a8e9b2
         }
 
         /// <summary>
@@ -515,7 +341,7 @@
         public bool GetSufficientCapitalForOrder(SecurityPortfolioManager portfolio, Order order)
         {
             var security = _securities[order.Symbol];
-            
+
             var freeMargin = security.MarginModel.GetMarginRemaining(portfolio, security, order.Direction);
             var initialMarginRequiredForOrder = security.MarginModel.GetInitialMarginRequiredForOrder(security, order);
             if (Math.Abs(initialMarginRequiredForOrder) > freeMargin)
