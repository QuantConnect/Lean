<Project Sdk="Microsoft.NET.Sdk">
  <PropertyGroup>
    <Configuration Condition=" '$(Configuration)' == '' ">Debug</Configuration>
    <Platform Condition=" '$(Platform)' == '' ">AnyCPU</Platform>
    <TargetFramework>net5.0</TargetFramework>
    <AssemblyName>QuantConnect.Common</AssemblyName>
    <SolutionDir Condition="$(SolutionDir) == '' Or $(SolutionDir) == '*Undefined*'">..\</SolutionDir>
    <RestorePackages>true</RestorePackages>
    <LangVersion>9</LangVersion>
    <AnalysisMode>AllEnabledByDefault</AnalysisMode>
    <GenerateAssemblyInfo>false</GenerateAssemblyInfo>
    <OutputPath>bin\$(Configuration)\</OutputPath>
    <DocumentationFile>bin\$(Configuration)\QuantConnect.Common.xml</DocumentationFile>
    <AppendTargetFrameworkToOutputPath>false</AppendTargetFrameworkToOutputPath>
    <Description>QuantConnect LEAN Engine: Common Project - A collection of common definitions and utils</Description>
  </PropertyGroup>
  <PropertyGroup Condition=" '$(Configuration)|$(Platform)' == 'Debug|AnyCPU' ">
    <OutputPath>bin\Debug\</OutputPath>
    <DebugType>full</DebugType>
    <Optimize>$(SelectedOptimization)</Optimize>
    <DefineConstants>TRACE</DefineConstants>
  </PropertyGroup>
  <PropertyGroup Condition=" '$(Configuration)|$(Platform)' == 'Debug|AnyCPU' AND '$(SelectedOptimization)' == ''">
    <DefineConstants>DEBUG;TRACE</DefineConstants>
  </PropertyGroup>
  <PropertyGroup Condition=" '$(Configuration)|$(Platform)' == 'Release|AnyCPU' ">
    <DebugType>pdbonly</DebugType>
    <Optimize>true</Optimize>
    <DefineConstants>TRACE</DefineConstants>
  </PropertyGroup>
  <PropertyGroup>
    <PackageLicenseFile>LICENSE</PackageLicenseFile>
  </PropertyGroup>
  <Target Name="PrintRID" BeforeTargets="Build">
    <Message Text="SelectedOptimization $(SelectedOptimization)" Importance="high" />
  </Target>
  <ItemGroup>
    <PackageReference Include="QuantConnect.pythonnet" Version="2.0.8" />
    <PackageReference Include="CloneExtensions" Version="1.3.0" />
    <PackageReference Include="DotNetZip" Version="1.13.3" />
    <PackageReference Include="fasterflect" Version="3.0.0" />
    <PackageReference Include="MathNet.Numerics" Version="4.15.0" />
    <PackageReference Include="Microsoft.CodeAnalysis.NetAnalyzers" Version="5.0.3">
      <PrivateAssets>all</PrivateAssets>
      <IncludeAssets>runtime; build; native; contentfiles; analyzers; buildtransitive</IncludeAssets>
    </PackageReference>
    <PackageReference Include="Microsoft.IO.RecyclableMemoryStream" Version="2.1.3" />
    <PackageReference Include="Newtonsoft.Json" Version="12.0.3" />
    <PackageReference Include="NodaTime" Version="3.0.5" />
    <PackageReference Include="protobuf-net" Version="3.0.29" />
    <PackageReference Include="QLNet" Version="1.11.3" />
<<<<<<< HEAD
    <PackageReference Include="RestSharp" Version="106.11.7" />
    <PackageReference Include="SharpZipLib" Version="1.2.0" />
    <PackageReference Include="System.Buffers" Version="4.5.1" />
    <PackageReference Include="System.Collections.Immutable" Version="5.0.0" />
    <PackageReference Include="System.ComponentModel.Composition" Version="5.0.0" />
    <PackageReference Include="System.Memory" Version="4.5.4" />
    <PackageReference Include="System.Numerics.Vectors" Version="4.5.0" />
    <PackageReference Include="System.Reflection.Emit.Lightweight" Version="4.7.0" />
    <PackageReference Include="System.Runtime.CompilerServices.Unsafe" Version="5.0.0" />
    <PackageReference Include="System.ServiceModel.Primitives" Version="4.7.0" />
=======
>>>>>>> 46ce138f
  </ItemGroup>
  <ItemGroup>
    <ProjectReference Include="..\Compression\QuantConnect.Compression.csproj" />
    <ProjectReference Include="..\Configuration\QuantConnect.Configuration.csproj" />
    <ProjectReference Include="..\Logging\QuantConnect.Logging.csproj" />
  </ItemGroup>
  <ItemGroup>
    <None Include="..\LICENSE">
      <Pack>True</Pack>
      <PackagePath></PackagePath>
    </None>
    <Content Include="AlgorithmImports.py">
      <CopyToOutputDirectory>PreserveNewest</CopyToOutputDirectory>
    </Content>
    <Content Include="PandasMapper.py">
      <CopyToOutputDirectory>PreserveNewest</CopyToOutputDirectory>
    </Content>
  </ItemGroup>
</Project><|MERGE_RESOLUTION|>--- conflicted
+++ resolved
@@ -49,19 +49,6 @@
     <PackageReference Include="NodaTime" Version="3.0.5" />
     <PackageReference Include="protobuf-net" Version="3.0.29" />
     <PackageReference Include="QLNet" Version="1.11.3" />
-<<<<<<< HEAD
-    <PackageReference Include="RestSharp" Version="106.11.7" />
-    <PackageReference Include="SharpZipLib" Version="1.2.0" />
-    <PackageReference Include="System.Buffers" Version="4.5.1" />
-    <PackageReference Include="System.Collections.Immutable" Version="5.0.0" />
-    <PackageReference Include="System.ComponentModel.Composition" Version="5.0.0" />
-    <PackageReference Include="System.Memory" Version="4.5.4" />
-    <PackageReference Include="System.Numerics.Vectors" Version="4.5.0" />
-    <PackageReference Include="System.Reflection.Emit.Lightweight" Version="4.7.0" />
-    <PackageReference Include="System.Runtime.CompilerServices.Unsafe" Version="5.0.0" />
-    <PackageReference Include="System.ServiceModel.Primitives" Version="4.7.0" />
-=======
->>>>>>> 46ce138f
   </ItemGroup>
   <ItemGroup>
     <ProjectReference Include="..\Compression\QuantConnect.Compression.csproj" />
