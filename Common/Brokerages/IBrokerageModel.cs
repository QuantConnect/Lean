/*
 * QUANTCONNECT.COM - Democratizing Finance, Empowering Individuals.
 * Lean Algorithmic Trading Engine v2.0. Copyright 2014 QuantConnect Corporation.
 *
 * Licensed under the Apache License, Version 2.0 (the "License");
 * you may not use this file except in compliance with the License.
 * You may obtain a copy of the License at http://www.apache.org/licenses/LICENSE-2.0
 *
 * Unless required by applicable law or agreed to in writing, software
 * distributed under the License is distributed on an "AS IS" BASIS,
 * WITHOUT WARRANTIES OR CONDITIONS OF ANY KIND, either express or implied.
 * See the License for the specific language governing permissions and
 * limitations under the License.
 *
*/

using System;
using System.Collections.Generic;
using QuantConnect.Benchmarks;
using QuantConnect.Data.Market;
using QuantConnect.Interfaces;
using QuantConnect.Orders;
using QuantConnect.Orders.Fees;
using QuantConnect.Orders.Fills;
using QuantConnect.Orders.Slippage;
using QuantConnect.Securities;

namespace QuantConnect.Brokerages
{
    /// <summary>
    /// Models brokerage transactions, fees, and order
    /// </summary>
    public interface IBrokerageModel
    {
        /// <summary>
        /// Gets the account type used by this model
        /// </summary>
        AccountType AccountType
        {
            get;
        }

        /// <summary>
        /// Gets the brokerages model percentage factor used to determine the required unused buying power for the account.
        /// From 1 to 0. Example: 0 means no unused buying power is required. 0.5 means 50% of the buying power should be left unused.
        /// </summary>
        decimal RequiredFreeBuyingPowerPercent
        {
            get;
        }

        /// <summary>
        /// Gets a map of the default markets to be used for each security type
        /// </summary>
        IReadOnlyDictionary<SecurityType, string> DefaultMarkets { get; }

        /// <summary>
        /// Returns true if the brokerage could accept this order. This takes into account
        /// order type, security type, and order size limits.
        /// </summary>
        /// <remarks>
        /// For example, a brokerage may have no connectivity at certain times, or an order rate/size limit
        /// </remarks>
        /// <param name="security">The security being ordered</param>
        /// <param name="order">The order to be processed</param>
        /// <param name="message">If this function returns false, a brokerage message detailing why the order may not be submitted</param>
        /// <returns>True if the brokerage could process the order, false otherwise</returns>
        bool CanSubmitOrder(Security security, Order order, out BrokerageMessageEvent message);

        /// <summary>
        /// Returns true if the brokerage would allow updating the order as specified by the request
        /// </summary>
        /// <param name="security">The security of the order</param>
        /// <param name="order">The order to be updated</param>
        /// <param name="request">The requested updated to be made to the order</param>
        /// <param name="message">If this function returns false, a brokerage message detailing why the order may not be updated</param>
        /// <returns>True if the brokerage would allow updating the order, false otherwise</returns>
        bool CanUpdateOrder(Security security, Order order, UpdateOrderRequest request, out BrokerageMessageEvent message);

        /// <summary>
        /// Returns true if the brokerage would be able to execute this order at this time assuming
        /// market prices are sufficient for the fill to take place. This is used to emulate the
        /// brokerage fills in backtesting and paper trading. For example some brokerages may not perform
        /// executions during extended market hours. This is not intended to be checking whether or not
        /// the exchange is open, that is handled in the Security.Exchange property.
        /// </summary>
        /// <param name="security">The security being ordered</param>
        /// <param name="order">The order to test for execution</param>
        /// <returns>True if the brokerage would be able to perform the execution, false otherwise</returns>
        bool CanExecuteOrder(Security security, Order order);

        /// <summary>
        /// Applies the split to the specified order ticket
        /// </summary>
        /// <param name="tickets">The open tickets matching the split event</param>
        /// <param name="split">The split event data</param>
        void ApplySplit(List<OrderTicket> tickets, Split split);

        /// <summary>
        /// Gets the brokerage's leverage for the specified security
        /// </summary>
        /// <param name="security">The security's whose leverage we seek</param>
        /// <returns>The leverage for the specified security</returns>
        decimal GetLeverage(Security security);

        /// <summary>
        /// Get the benchmark for this model
        /// </summary>
        /// <param name="securities">SecurityService to create the security with if needed</param>
        /// <returns>The benchmark for this brokerage</returns>
        IBenchmark GetBenchmark(SecurityManager securities);

        /// <summary>
        /// Gets a new fill model that represents this brokerage's fill behavior
        /// </summary>
        /// <param name="security">The security to get fill model for</param>
        /// <returns>The new fill model for this brokerage</returns>
        IFillModel GetFillModel(Security security);

        /// <summary>
        /// Gets a new fee model that represents this brokerage's fee structure
        /// </summary>
        /// <param name="security">The security to get a fee model for</param>
        /// <returns>The new fee model for this brokerage</returns>
        IFeeModel GetFeeModel(Security security);

        /// <summary>
        /// Gets a new slippage model that represents this brokerage's fill slippage behavior
        /// </summary>
        /// <param name="security">The security to get a slippage model for</param>
        /// <returns>The new slippage model for this brokerage</returns>
        ISlippageModel GetSlippageModel(Security security);

        /// <summary>
        /// Gets a new settlement model for the security
        /// </summary>
        /// <param name="security">The security to get a settlement model for</param>
        /// <returns>The settlement model for this brokerage</returns>
        ISettlementModel GetSettlementModel(Security security);

        /// <summary>
        /// Gets a new settlement model for the security
        /// </summary>
        /// <param name="security">The security to get a settlement model for</param>
        /// <param name="accountType">The account type</param>
        /// <returns>The settlement model for this brokerage</returns>
        [Obsolete("Flagged deprecated and will remove December 1st 2018")]
        ISettlementModel GetSettlementModel(Security security, AccountType accountType);

        /// <summary>
        /// Gets a new buying power model for the security
        /// </summary>
        /// <param name="security">The security to get a buying power model for</param>
        /// <returns>The buying power model for this brokerage/security</returns>
        IBuyingPowerModel GetBuyingPowerModel(Security security);

        /// <summary>
        /// Gets a new buying power model for the security
        /// </summary>
        /// <param name="security">The security to get a buying power model for</param>
        /// <param name="accountType">The account type</param>
        /// <returns>The buying power model for this brokerage/security</returns>
        [Obsolete("Flagged deprecated and will remove December 1st 2018")]
        IBuyingPowerModel GetBuyingPowerModel(Security security, AccountType accountType);

        /// <summary>
        /// Gets the shortable provider
        /// </summary>
        /// <returns>Shortable provider</returns>
        IShortableProvider GetShortableProvider();
    }

    /// <summary>
    /// Provides factory method for creating an <see cref="IBrokerageModel"/> from the <see cref="BrokerageName"/> enum
    /// </summary>
    public static class BrokerageModel
    {
        /// <summary>
        /// Creates a new <see cref="IBrokerageModel"/> for the specified <see cref="BrokerageName"/>
        /// </summary>
        /// <param name="orderProvider">The order provider</param>
        /// <param name="brokerage">The name of the brokerage</param>
        /// <param name="accountType">The account type</param>
        /// <returns>The model for the specified brokerage</returns>
        public static IBrokerageModel Create(IOrderProvider orderProvider, BrokerageName brokerage, AccountType accountType)
        {
            switch (brokerage)
            {
                case BrokerageName.Default:
                    return new DefaultBrokerageModel(accountType);

                case BrokerageName.InteractiveBrokersBrokerage:
                    return new InteractiveBrokersBrokerageModel(accountType);

                case BrokerageName.TradierBrokerage:
                    return new TradierBrokerageModel(accountType);

                case BrokerageName.OandaBrokerage:
                    return new OandaBrokerageModel(accountType);

                case BrokerageName.FxcmBrokerage:
                    return new FxcmBrokerageModel(accountType);

                case BrokerageName.Bitfinex:
                    return new BitfinexBrokerageModel(accountType);

                case BrokerageName.Binance:
                    return new BinanceBrokerageModel(accountType);

                case BrokerageName.GDAX:
                    return new GDAXBrokerageModel(accountType);

                case BrokerageName.AlphaStreams:
                    return new AlphaStreamsBrokerageModel(accountType);

<<<<<<< HEAD
                case BrokerageName.Zerodha:
                    return new ZerodhaBrokerageModel(accountType);

                case BrokerageName.Samco:
                    return new SamcoBrokerageModel(accountType);
=======
                case BrokerageName.Atreyu:
                    return new AtreyuBrokerageModel(accountType);

                case BrokerageName.TradingTechnologies:
                    return new TradingTechnologiesBrokerageModel(accountType);
>>>>>>> 115dcab7

                default:
                    throw new ArgumentOutOfRangeException(nameof(brokerage), brokerage, null);
            }
        }
    }
}<|MERGE_RESOLUTION|>--- conflicted
+++ resolved
@@ -213,19 +213,17 @@
                 case BrokerageName.AlphaStreams:
                     return new AlphaStreamsBrokerageModel(accountType);
 
-<<<<<<< HEAD
                 case BrokerageName.Zerodha:
                     return new ZerodhaBrokerageModel(accountType);
 
                 case BrokerageName.Samco:
                     return new SamcoBrokerageModel(accountType);
-=======
+                    
                 case BrokerageName.Atreyu:
                     return new AtreyuBrokerageModel(accountType);
 
                 case BrokerageName.TradingTechnologies:
                     return new TradingTechnologiesBrokerageModel(accountType);
->>>>>>> 115dcab7
 
                 default:
                     throw new ArgumentOutOfRangeException(nameof(brokerage), brokerage, null);
