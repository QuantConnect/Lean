--- conflicted
+++ resolved
@@ -1,4 +1,4 @@
-/*
+﻿/*
  * QUANTCONNECT.COM - Democratizing Finance, Empowering Individuals.
  * Lean Algorithmic Trading Engine v2.0. Copyright 2014 QuantConnect Corporation.
  *
@@ -154,11 +154,7 @@
 
             var tiingoTicker = TiingoSymbolMapper.GetTiingoTicker(config.Symbol);
             var source = Invariant($"https://api.tiingo.com/tiingo/daily/{tiingoTicker}/prices?startDate={startDate:yyyy-MM-dd}&token={Tiingo.AuthCode}");
-<<<<<<< HEAD
-            return new RemoteFileSubscriptionDataSource(source, null, FileFormat.Collection);
-=======
             return new SubscriptionDataSource(source, SubscriptionTransportMedium.RemoteFile, FileFormat.UnfoldingCollection);
->>>>>>> 46ce138f
         }
 
         /// <summary>
