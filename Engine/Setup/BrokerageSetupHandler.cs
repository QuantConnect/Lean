--- conflicted
+++ resolved
@@ -260,11 +260,7 @@
                         // be sure to assign order IDs such that we increment from the SecurityTransactionManager to avoid ID collisions
                         Log.Trace("BrokerageSetupHandler.Setup(): Has open order: " + order.Symbol + " - " + order.Quantity);
                         order.Id = algorithm.Transactions.GetIncrementOrderId();
-<<<<<<< HEAD
-                        algorithm.Transactions.Process(order);
-=======
                         transactionHandler.Orders.AddOrUpdate(order.Id, order, (i, o) => order);
->>>>>>> b7a8e9b2
                     }
                 }
                 catch (Exception err)
