﻿/*
 * QUANTCONNECT.COM - Democratizing Finance, Empowering Individuals.
 * Lean Algorithmic Trading Engine v2.0. Copyright 2014 QuantConnect Corporation.
 * 
 * Licensed under the Apache License, Version 2.0 (the "License"); 
 * you may not use this file except in compliance with the License.
 * You may obtain a copy of the License at http://www.apache.org/licenses/LICENSE-2.0
 * 
 * Unless required by applicable law or agreed to in writing, software
 * distributed under the License is distributed on an "AS IS" BASIS,
 * WITHOUT WARRANTIES OR CONDITIONS OF ANY KIND, either express or implied.
 * See the License for the specific language governing permissions and
 * limitations under the License.
 *
*/

using System;
using System.Collections.Concurrent;
using System.Collections.Generic;
using System.Diagnostics;
using System.Linq;
using System.Threading;
using Newtonsoft.Json;
using QuantConnect.Data.Market;
using QuantConnect.Interfaces;
using QuantConnect.Lean.Engine.DataFeeds;
using QuantConnect.Lean.Engine.Setup;
using QuantConnect.Lean.Engine.TransactionHandlers;
using QuantConnect.Logging;
using QuantConnect.Notifications;
using QuantConnect.Orders;
using QuantConnect.Packets;
using QuantConnect.Securities;
using QuantConnect.Util;

namespace QuantConnect.Lean.Engine.Results
{
    /// <summary>
    /// Live trading result handler implementation passes the messages to the QC live trading interface.
    /// </summary>
    /// <remarks>Live trading result handler is quite busy. It sends constant price updates, equity updates and order/holdings updates.</remarks>
    public class LiveTradingResultHandler : IResultHandler
    {
        // Required properties for the cloud app.
        private bool _isActive;
        private string _compileId;
        private string _deployId;
        private LiveNodePacket _job;
        private ConcurrentDictionary<string, Chart> _charts;
        private ConcurrentQueue<OrderEvent> _orderEvents; 
        private ConcurrentQueue<Packet> _messages;
        private IAlgorithm _algorithm;
        private bool _exitTriggered;
        private readonly DateTime _startTime;
        private readonly Dictionary<string, string> _runtimeStatistics = new Dictionary<string, string>();

        //Sampling Periods:
        private readonly TimeSpan _resamplePeriod;
        private readonly TimeSpan _notificationPeriod;

        //Update loop:
        private DateTime _nextUpdate;
        private DateTime _nextChartsUpdate;
        private DateTime _nextLogStoreUpdate;
        private DateTime _nextStatisticsUpdate;
        private int _lastOrderId = -1;
        private readonly object _chartLock = new Object();
        private readonly object _runtimeLock = new Object();
        private string _subscription = "Strategy Equity";

        //Log Message Store:
        private readonly object _logStoreLock = new object();
        private List<LogEntry> _logStore;
        private DateTime _nextSample;
        private IMessagingHandler _messagingHandler;
        private IApi _api;
        private IDataFeed _dataFeed;
        private ISetupHandler _setupHandler;
        private ITransactionHandler _transactionHandler;

        /// <summary>
        /// Live packet messaging queue. Queue the messages here and send when the result queue is ready.
        /// </summary>
        public ConcurrentQueue<Packet> Messages
        {
            get
            {
                return _messages;
            }
            set
            {
                _messages = value;
            }
        }

        /// <summary>
        /// Storage for the price and equity charts of the live results.
        /// </summary>
        /// <remarks>
        ///     Potential memory leak when the algorithm has been running for a long time. Infinitely storing the results isn't wise.
        ///     The results should be stored to disk daily, and then the caches reset.
        /// </remarks>
        public ConcurrentDictionary<string, Chart> Charts
        {
            get
            {
                return _charts;
            }
            set
            {
                _charts = value;
            }
        }

        /// <summary>
        /// Boolean flag indicating the thread is still active.
        /// </summary>
        public bool IsActive
        {
            get
            {
                return _isActive;
            }
        }

        /// <summary>
        /// Equity resampling period for the charting.
        /// </summary>
        /// <remarks>Live trading can resample at much higher frequencies (every 1-2 seconds)</remarks>
        public TimeSpan ResamplePeriod
        {
            get
            {
                return _resamplePeriod;
            }
        }

        /// <summary>
        /// Notification periods set how frequently we push updates to the browser.
        /// </summary>
        /// <remarks>Live trading resamples - sends updates at high frequencies(every 1-2 seconds)</remarks>
        public TimeSpan NotificationPeriod
        {
            get
            {
                return _notificationPeriod;
            }
        }

        /// <summary>
        /// Initialize the live trading result handler
        /// </summary>
        public LiveTradingResultHandler()
        {
            _charts = new ConcurrentDictionary<string, Chart>();
            _orderEvents = new ConcurrentQueue<OrderEvent>();
            _messages = new ConcurrentQueue<Packet>();
            _isActive = true;
            _runtimeStatistics = new Dictionary<string, string>();

            _resamplePeriod = TimeSpan.FromSeconds(1);
            _notificationPeriod = TimeSpan.FromSeconds(1);
            _startTime = DateTime.Now;

            //Store log and debug messages sorted by time.
            _logStore = new List<LogEntry>();
        }

        /// <summary>
        /// Initialize the result handler with this result packet.
        /// </summary>
        /// <param name="job">Algorithm job packet for this result handler</param>
        /// <param name="messagingHandler"></param>
        /// <param name="api"></param>
        /// <param name="dataFeed"></param>
        /// <param name="setupHandler"></param>
        /// <param name="transactionHandler"></param>
        public void Initialize(AlgorithmNodePacket job, IMessagingHandler messagingHandler, IApi api, IDataFeed dataFeed, ISetupHandler setupHandler, ITransactionHandler transactionHandler)
        {
            _api = api;
            _dataFeed = dataFeed;
            _messagingHandler = messagingHandler;
            _setupHandler = setupHandler;
            _transactionHandler = transactionHandler;
            _job = (LiveNodePacket)job;
            if (_job == null) throw new Exception("LiveResultHandler.Constructor(): Submitted Job type invalid."); 
            _deployId = _job.DeployId;
            _compileId = _job.CompileId;
        }
        
        /// <summary>
        /// Live trading result handler thread.
        /// </summary>
        public void Run()
        {
            // -> 1. Run Primary Sender Loop: Continually process messages from queue as soon as they arrive.
            while (!(_exitTriggered && Messages.Count == 0))
            {
                try
                {
                    //1. Process Simple Messages in Queue
                    Packet packet;
                    if (Messages.TryDequeue(out packet))
                    {
                        switch (packet.Type)
                        {
                            //New Debug Message:
                            case PacketType.Debug:
                                var debug = packet as DebugPacket;
                                Log.Debug("LiveTradingResultHandlerRun(): Debug Packet: " + debug.Message);
                                _messagingHandler.DebugMessage(debug.Message, debug.ProjectId, _deployId, _compileId);
                                break;

                            case PacketType.RuntimeError:
                                var runtimeError = packet as RuntimeErrorPacket;
                                _messagingHandler.RuntimeError(_deployId, runtimeError.Message, runtimeError.StackTrace);
                                break;

                            //Log all order events to the frontend:
                            case PacketType.OrderEvent:
                                var orderEvent = packet as OrderEventPacket;
                                DebugMessage("New Order Event: OrderId:" + orderEvent.Event.OrderId + " Symbol:" +
                                                orderEvent.Event.Symbol + " Quantity:" + orderEvent.Event.FillQuantity +
                                                " Status:" + orderEvent.Event.Status);
                                _messagingHandler.Send(orderEvent);
                                break;

                            //Send log messages to the browser as well for live trading:
                            case PacketType.Log:
                                var log = packet as LogPacket;
                                Log.Trace("LiveTradingResultHandler.Run(): Log Packet: " + log.Message);
                                _messagingHandler.LogMessage(_deployId, log.Message);
                                break;

                            //Send log messages to the browser as well for live trading:
                            case PacketType.SecurityTypes:
                                var securityPacket = packet as SecurityTypesPacket;
                                Log.Trace("LiveTradingResultHandler.Run(): Security Types Packet: " + securityPacket.TypesCSV);
                                _messagingHandler.SecurityTypes(securityPacket);
                                break;

                            //Status Update
                            case PacketType.AlgorithmStatus:
                                var statusPacket = packet as AlgorithmStatusPacket;
                                Log.Trace("LiveTradingResultHandler.Run(): Algorithm Status Packet:" + statusPacket.Status + " " + statusPacket.AlgorithmId);
                                _messagingHandler.AlgorithmStatus(statusPacket.AlgorithmId, statusPacket.Status, statusPacket.Message);
                                break;

                            default:
                                _messagingHandler.Send(packet);
                                Log.Debug("LiveTradingResultHandler.Run(): Case Unhandled: " + packet.Type);
                                break;
                        }
                    }

                    //2. Update the packet scanner:
                    Update();

                    if (Messages.Count == 0)
                    {
                        // prevent thread lock/tight loop when there's no work to be done
                        Thread.Sleep(10);
                    }
                }
                catch (Exception err)
                {
                    //Error never hit but just in case.
                    Log.Error("LiveTradingResultHandler.Run(): " + err.Message);
                }
            } // While !End.

            Log.Trace("LiveTradingResultHandler.Run(): Ending Thread...");
            _isActive = false;
        } // End Run();


        /// <summary>
        /// Every so often send an update to the browser with the current state of the algorithm.
        /// </summary>
        public void Update()
        {
            //Initialize:
            Dictionary<int, Order> deltaOrders;

            //Error checks if the algorithm & threads have not loaded yet, or are closing down.
<<<<<<< HEAD
            if (_algorithm == null || _algorithm.Transactions == null || !_algorithm.GetLocked())
=======
            if (_algorithm == null || _algorithm.Transactions == null || _transactionHandler.Orders == null || !_algorithm.GetLocked())
>>>>>>> b7a8e9b2
            {
                Log.Error("LiveTradingResultHandler.Update(): Algorithm not yet initialized.");
                return;
            }

            try
            {
                if (DateTime.Now > _nextUpdate)
                {
                    //Extract the orders created since last update
                    OrderEvent orderEvent;
                    deltaOrders = new Dictionary<int, Order>();

                    var stopwatch = Stopwatch.StartNew();
                    while (_orderEvents.TryDequeue(out orderEvent) && stopwatch.ElapsedMilliseconds < 15)
                    {
                        var order = _algorithm.Transactions.GetOrderById(orderEvent.OrderId);
                        deltaOrders[orderEvent.OrderId] = ObjectActivator.Clone(order) as Order;
                    }

                    //For charting convert to UTC
                    foreach (var order in deltaOrders)
                    {
                        order.Value.Time = order.Value.Time.ToUniversalTime();
                    }

                    //Reset loop variables:
                    _lastOrderId = (from order in deltaOrders.Values select order.Id).DefaultIfEmpty(_lastOrderId).Max();

                    //Limit length of orders we pass back dynamically to avoid flooding.
                    //if (deltaOrders.Count > 50) deltaOrders.Clear();

                    //Create and send back the changes in chart since the algorithm started.
                    var deltaCharts = new Dictionary<string, Chart>();
                    Log.Trace("LiveTradingResultHandler.Update(): Build delta charts");
                    lock (_chartLock)
                    {
                        //Get the updates since the last chart
                        foreach (var chart in _charts)
                        {
                            deltaCharts.Add(chart.Value.Name, chart.Value.GetUpdates());
                        }
                    }
                    Log.Trace("LiveTradingResultHandler.Update(): End build delta charts");

                    //Profit loss changes, get the banner statistics, summary information on the performance for the headers.
                    var holdings = new Dictionary<string, Holding>();
                    var deltaStatistics = new Dictionary<string, string>();
                    var runtimeStatistics = new Dictionary<string, string>();
                    var serverStatistics = OS.GetServerStatistics();

                    // only send holdings updates when we have changes in orders, except for first time, then we want to send all
                    foreach (var asset in _algorithm.Securities.Values.OrderBy(x => x.Symbol))
                    {
                        holdings.Add(asset.Symbol, new Holding(asset.Holdings));
                    }

                    //Add the algorithm statistics first.
                    Log.Trace("LiveTradingResultHandler.Update(): Build run time stats");
                    lock (_runtimeLock)
                    {
                        foreach (var pair in _runtimeStatistics)
                        {
                            runtimeStatistics.Add(pair.Key, pair.Value);
                        }
                    }
                    Log.Trace("LiveTradingResultHandler.Update(): End build run time stats");

                    //Add other fixed parameters.
                    runtimeStatistics.Add("Unrealized:", "$" + _algorithm.Portfolio.TotalUnrealizedProfit.ToString("N2"));
                    runtimeStatistics.Add("Fees:", "-$" + _algorithm.Portfolio.TotalFees.ToString("N2"));
                    runtimeStatistics.Add("Net Profit:", "$" + _algorithm.Portfolio.TotalProfit.ToString("N2"));
                    runtimeStatistics.Add("Return:", ((_algorithm.Portfolio.TotalPortfolioValue - _setupHandler.StartingPortfolioValue) / _setupHandler.StartingPortfolioValue).ToString("P"));
                    runtimeStatistics.Add("Equity:", "$" + _algorithm.Portfolio.TotalPortfolioValue.ToString("N2"));
                    runtimeStatistics.Add("Holdings:", "$" + _algorithm.Portfolio.TotalHoldingsValue.ToString("N2"));
                    runtimeStatistics.Add("Volume:", "$" + _algorithm.Portfolio.TotalSaleVolume.ToString("N2"));

                    // since we're sending multiple packets, let's do it async and forget about it
                    // chart data can get big so let's break them up into groups
                    var splitPackets = SplitPackets(deltaCharts, deltaOrders, holdings, deltaStatistics, runtimeStatistics, serverStatistics);

                    foreach (var liveResultPacket in splitPackets)
                    {
                        _messagingHandler.Send(liveResultPacket);
                    }

                    //Send full packet to storage.
                    if (DateTime.Now > _nextChartsUpdate)
                    {
                        Log.Trace("LiveTradingResultHandler.Update(): Pre-store result");
                        _nextChartsUpdate = DateTime.Now.AddMinutes(1);
                        Dictionary<string, Chart> chartComplete;
                        lock (_chartLock)
                        {
<<<<<<< HEAD
                            var chartComplete = new Dictionary<string, Chart>(Charts);
                            var orders = _algorithm.Transactions.GetOrders().ToDictionary(o => o.Id);
                            var complete = new LiveResultPacket(_job, new LiveResult(chartComplete, orders, _algorithm.Transactions.TransactionRecord, holdings, deltaStatistics, runtimeStatistics, serverStatistics));
                            StoreResult(complete);
=======
                            chartComplete = new Dictionary<string, Chart>(Charts);
>>>>>>> b7a8e9b2
                        }
                        var orders = new Dictionary<int, Order>(_transactionHandler.Orders);
                        var complete = new LiveResultPacket(_job, new LiveResult(chartComplete, orders, _algorithm.Transactions.TransactionRecord, holdings, deltaStatistics, runtimeStatistics, serverStatistics));
                        StoreResult(complete);
                        Log.Trace("LiveTradingResultHandler.Update(): End-store result");
                    }

                    // Upload the logs every 1-2 minutes; this can be a heavy operation depending on amount of live logging and should probably be done asynchronously.
                    if (DateTime.Now > _nextLogStoreUpdate)
                    {
                        Log.Trace("LiveTradingResultHandler.Update(): Storing log...");
                        lock (_logStoreLock)
                        {
                            var utc = DateTime.UtcNow;
                            var logs = (from log in _logStore
                                        where log.Time >= utc.RoundDown(TimeSpan.FromHours(1))
                                        select log).ToList();
                            //Override the log master to delete the old entries and prevent memory creep.
                            _logStore = logs;
                            StoreLog(logs);
                        }
                        _nextLogStoreUpdate = DateTime.Now.AddMinutes(2);
                        Log.Trace("LiveTradingResultHandler.Update(): Finished storing log");
                    }

                    // Every 5 send usage statistics:
                    if (DateTime.Now > _nextStatisticsUpdate)
                    {
                        try
                        {
                            _api.SendStatistics(
                                _job.AlgorithmId, 
                                _algorithm.Portfolio.TotalUnrealizedProfit,
                                _algorithm.Portfolio.TotalFees, 
                                _algorithm.Portfolio.TotalProfit,
                                _algorithm.Portfolio.TotalHoldingsValue, 
                                _algorithm.Portfolio.TotalPortfolioValue,
                                ((_algorithm.Portfolio.TotalPortfolioValue - _setupHandler.StartingPortfolioValue) / _setupHandler.StartingPortfolioValue),
                                _algorithm.Portfolio.TotalSaleVolume, 
                                _lastOrderId, 0);
                        }
                        catch (Exception err)
                        {
                            Log.Error("LiveTradingResultHandler.Update(): Error sending statistics: " + err.Message);   
                        }
                        _nextStatisticsUpdate = DateTime.Now.AddMinutes(1);
                    }


                    Log.Trace("LiveTradingResultHandler.Update(): Trimming charts");
                    lock (_chartLock)
                    {
                        foreach (var chart in Charts)
                        {
                            foreach (var series in chart.Value.Series)
                            {
                                // trim data that's older than 2 days
                                series.Value.Values =
                                    (from v in series.Value.Values
                                     where v.x > Time.DateTimeToUnixTimeStamp(DateTime.UtcNow.AddDays(-2))
                                     select v).ToList();
                            }
                        }
                    }
                    Log.Trace("LiveTradingResultHandler.Update(): Finished trimming charts");


                    //Set the new update time after we've finished processing. 
                    // The processing can takes time depending on how large the packets are.
                    _nextUpdate = DateTime.Now.AddSeconds(2);

                } // End Update Charts:
            }
            catch (Exception err)
            {
                Log.Error("LiveTradingResultHandler().Update(): " + err.Message, true);
            }
        }





        /// <summary>
        /// Run over all the data and break it into smaller packets to ensure they all arrive at the terminal
        /// </summary>
        private IEnumerable<LiveResultPacket> SplitPackets(Dictionary<string, Chart> deltaCharts,
            Dictionary<int, Order> deltaOrders,
            Dictionary<string, Holding> holdings,
            Dictionary<string, string> deltaStatistics,
            Dictionary<string, string> runtimeStatistics,
            Dictionary<string, string> serverStatistics)
        {
            // break the charts into groups

            const int groupSize = 10;
            Dictionary<string, Chart> current = new Dictionary<string, Chart>();
            var chartPackets = new List<LiveResultPacket>();

            // we only want to send data for the chart the user is subscribed to, but
            // we still want to let consumers know that these other charts still exists
            foreach (var chart in deltaCharts.Values)
            {
                if (chart.Name != _subscription)
                {
                    current.Add(chart.Name, new Chart(chart.Name));
                }
            }

            chartPackets.Add(new LiveResultPacket(_job, new LiveResult { Charts = current }));

            // add in our subscription symbol
            Chart subscriptionChart;
            if (deltaCharts.TryGetValue(_subscription, out subscriptionChart))
            {
                var scharts = new Dictionary<string,Chart>();
                scharts.Add(_subscription, subscriptionChart);
                chartPackets.Add(new LiveResultPacket(_job, new LiveResult { Charts = scharts }));
            }

            // these are easier to split up, not as big as the chart objects
            var packets = new[]
            {
                new LiveResultPacket(_job, new LiveResult {Orders = deltaOrders}),
                new LiveResultPacket(_job, new LiveResult {Holdings = holdings}),
                new LiveResultPacket(_job, new LiveResult
                {
                    Statistics = deltaStatistics,
                    RuntimeStatistics = runtimeStatistics,
                    ServerStatistics = serverStatistics
                })
            };

            // combine all the packets to be sent to through pubnub
            return packets.Concat(chartPackets);
        }


        /// <summary>
        /// Send a live trading debug message to the live console.
        /// </summary>
        /// <param name="message">Message we'd like shown in console.</param>
        /// <remarks>When there are already 500 messages in the queue it stops adding new messages.</remarks>
        public void DebugMessage(string message)
        {
            if (Messages.Count > 500) return; //if too many in the queue already skip the logging.
            Messages.Enqueue(new DebugPacket(_job.ProjectId, _deployId, _compileId, message));
            AddToLogStore(message);
        }

        /// <summary>
        /// Log string messages and send them to the console.
        /// </summary>
        /// <param name="message">String message wed like logged.</param>
        /// <remarks>When there are already 500 messages in the queue it stops adding new messages.</remarks>
        public void LogMessage(string message)
        {
            //Send the logging messages out immediately for live trading:
            if (Messages.Count > 500) return;
            Messages.Enqueue(new LogPacket(_deployId, message));
            AddToLogStore(message);
        }

        /// <summary>
        /// Save an algorithm message to the log store. Uses a different timestamped method of adding messaging to interweve debug and logging messages.
        /// </summary>
        /// <param name="message">String message to send to browser.</param>
        private void AddToLogStore(string message)
        {
            Log.Trace("LiveTradingResultHandler.AddToLogStore(): Adding");
            lock (_logStoreLock)
            {
                _logStore.Add(new LogEntry(DateTime.Now.ToString(DateFormat.UI) + " " + message));
            }
            Log.Trace("LiveTradingResultHandler.AddToLogStore(): Finished adding");
        }

        /// <summary>
        /// Send an error message back to the browser console and highlight it read.
        /// </summary>
        /// <param name="message">Message we'd like shown in console.</param>
        /// <param name="stacktrace">Stacktrace to show in the console.</param>
        public void ErrorMessage(string message, string stacktrace = "")
        {
            if (Messages.Count > 500) return;
            Messages.Enqueue(new HandledErrorPacket(_deployId, message, stacktrace));
        }

        /// <summary>
        /// Send a list of secutity types that the algorithm trades to the browser to show the market clock - is this market open or closed!
        /// </summary>
        /// <param name="types">List of security types</param>
        public void SecurityType(List<SecurityType> types)
        {
            var packet = new SecurityTypesPacket { Types = types };
            Messages.Enqueue(packet);
        }

        /// <summary>
        /// Send a runtime error back to the users browser and highlight it red.
        /// </summary>
        /// <param name="message">Runtime error message</param>
        /// <param name="stacktrace">Associated error stack trace.</param>
        public void RuntimeError(string message, string stacktrace = "")
        {
            Messages.Enqueue(new RuntimeErrorPacket(_deployId, message, stacktrace));
        }

        /// <summary>
        /// Add a sample to the chart specified by the chartName, and seriesName.
        /// </summary>
        /// <param name="chartName">String chart name to place the sample.</param>
        /// <param name="chartType">Type of chart we should create if it doesn't already exist.</param>
        /// <param name="seriesName">Series name for the chart.</param>
        /// <param name="seriesType">Series type for the chart.</param>
        /// <param name="time">Time for the sample</param>
        /// <param name="value">Value for the chart sample.</param>
        /// <param name="unit">Unit for the chart axis</param>
        /// <remarks>Sample can be used to create new charts or sample equity - daily performance.</remarks>
        public void Sample(string chartName, ChartType chartType, string seriesName, SeriesType seriesType, DateTime time, decimal value, string unit = "$")
        {
            Log.Trace("LiveTradingResultHandler.Sample(): Sampling " + chartName + "." + seriesName);
            lock (_chartLock)
            {
                //Add a copy locally:
                if (!Charts.ContainsKey(chartName))
                {
                    Charts.AddOrUpdate(chartName, new Chart(chartName, chartType));
                }

                //Add the sample to our chart:
                if (!Charts[chartName].Series.ContainsKey(seriesName))
                {
                    Charts[chartName].Series.Add(seriesName, new Series(seriesName, seriesType));
                }

                //Add our value:
                Charts[chartName].Series[seriesName].Values.Add(new ChartPoint(time, value));
            }
            Log.Trace("LiveTradingResultHandler.Sample(): Done sampling " + chartName + "." + seriesName);
        }

        /// <summary>
        /// Wrapper methond on sample to create the equity chart.
        /// </summary>
        /// <param name="time">Time of the sample.</param>
        /// <param name="value">Equity value at this moment in time.</param>
        /// <seealso cref="Sample(string,ChartType,string,SeriesType,DateTime,decimal,string)"/>
        public void SampleEquity(DateTime time, decimal value)
        {
            if (value > 0)
            {
                Log.Debug("LiveTradingResultHandler.SampleEquity(): " + time.ToShortTimeString() + " >" + value);
                Sample("Strategy Equity", ChartType.Stacked, "Equity", SeriesType.Candle, time, value);
            }
        }

        /// <summary>
        /// Sample the asset prices to generate plots.
        /// </summary>
        /// <param name="symbol">Symbol we're sampling.</param>
        /// <param name="time">Time of sample</param>
        /// <param name="value">Value of the asset price</param>
        /// <seealso cref="Sample(string,ChartType,string,SeriesType,DateTime,decimal,string)"/>
        public void SampleAssetPrices(string symbol, DateTime time, decimal value)
        {
            // don't send stockplots for internal feeds
            Security security;
            if (_algorithm.Securities.TryGetValue(symbol, out security) && !security.SubscriptionDataConfig.IsInternalFeed && value > 0)
            {
                var now = DateTime.Now;
                var open = now.Date + security.Exchange.MarketOpen;
                var close = now.Date + security.Exchange.MarketClose;
                if (now > open && now < close)
                {
                    Sample("Stockplot: " + symbol, ChartType.Overlay, "Stockplot: " + symbol, SeriesType.Line, time, value);
                }
            }
        }

        /// <summary>
        /// Sample the current daily performance directly with a time-value pair.
        /// </summary>
        /// <param name="time">Current backtest date.</param>
        /// <param name="value">Current daily performance value.</param>
        /// <seealso cref="Sample(string,ChartType,string,SeriesType,DateTime,decimal,string)"/>
        public void SamplePerformance(DateTime time, decimal value)
        {
            //No "daily performance" sampling for live trading yet.
            //Log.Debug("LiveTradingResultHandler.SamplePerformance(): " + time.ToShortTimeString() + " >" + value);
            //Sample("Strategy Equity", ChartType.Overlay, "Daily Performance", SeriesType.Line, time, value, "%");
        }

        /// <summary>
        /// Add a range of samples from the users algorithms to the end of our current list.
        /// </summary>
        /// <param name="updates">Chart updates since the last request.</param>
        /// <seealso cref="Sample(string,ChartType,string,SeriesType,DateTime,decimal,string)"/>
        public void SampleRange(List<Chart> updates)
        {
            Log.Trace("LiveTradingResultHandler.SampleRange(): Begin sampling");
            lock (_chartLock)
            {
                foreach (var update in updates)
                {
                    //Create the chart if it doesn't exist already:
                    if (!Charts.ContainsKey(update.Name))
                    {
                        Charts.AddOrUpdate(update.Name, new Chart(update.Name, update.ChartType));
                    }

                    //Add these samples to this chart.
                    foreach (var series in update.Series.Values)
                    {
                        //If we don't already have this record, its the first packet
                        if (!Charts[update.Name].Series.ContainsKey(series.Name))
                        {
                            Charts[update.Name].Series.Add(series.Name, new Series(series.Name, series.SeriesType));
                        }

                        //We already have this record, so just the new samples to the end:
                        Charts[update.Name].Series[series.Name].Values.AddRange(series.Values);
                    }
                }
            }
            Log.Trace("LiveTradingResultHandler.SampleRange(): Finished sampling");
        }

        /// <summary>
        /// Set the algorithm of the result handler after its been initialized.
        /// </summary>
        /// <param name="algorithm">Algorithm object matching IAlgorithm interface</param>
        public void SetAlgorithm(IAlgorithm algorithm)
        {
            _algorithm = algorithm;

            var types = new List<SecurityType>();
            foreach (var security in _algorithm.Securities.Values)
            {
                if (!types.Contains(security.Type)) types.Add(security.Type);
            }
            SecurityType(types);

            // we need to forward Console.Write messages to the algorithm's Debug function
            var debug = new FuncTextWriter(algorithm.Debug);
            var error = new FuncTextWriter(algorithm.Error);
            Console.SetOut(debug);
            Console.SetError(error);
        }


        /// <summary>
        /// Send a algorithm status update to the user of the algorithms running state.
        /// </summary>
        /// <param name="algorithmId">String Id of the algorithm.</param>
        /// <param name="status">Status enum of the algorithm.</param>
        /// <param name="message">Optional string message describing reason for status change.</param>
        public void SendStatusUpdate(string algorithmId, AlgorithmStatus status, string message = "")
        {
            Log.Trace("LiveTradingResultHandler.SendStatusUpdate(): " + status);
            var packet = new AlgorithmStatusPacket(algorithmId, status, message);
            Messages.Enqueue(packet);
        }


        /// <summary>
        /// Set a dynamic runtime statistic to show in the (live) algorithm header
        /// </summary>
        /// <param name="key">Runtime headline statistic name</param>
        /// <param name="value">Runtime headline statistic value</param>
        public void RuntimeStatistic(string key, string value)
        {
            Log.Trace("LiveTradingResultHandler.RuntimeStatistic(): Begin setting statistic");
            lock (_runtimeLock)
            {
                if (!_runtimeStatistics.ContainsKey(key))
                {
                    _runtimeStatistics.Add(key, value);
                }
                _runtimeStatistics[key] = value;
            }
            Log.Trace("LiveTradingResultHandler.RuntimeStatistic(): End setting statistic");
        }

        /// <summary>
        /// Send a final analysis result back to the IDE.
        /// </summary>
        /// <param name="job">Lean AlgorithmJob task</param>
        /// <param name="orders">Collection of orders from the algorithm</param>
        /// <param name="profitLoss">Collection of time-profit values for the algorithm</param>
        /// <param name="holdings">Current holdings state for the algorithm</param>
        /// <param name="statistics">Statistics information for the algorithm (empty if not finished)</param>
        /// <param name="runtime">Runtime statistics banner information</param>
        public void SendFinalResult(AlgorithmNodePacket job, Dictionary<int, Order> orders, Dictionary<DateTime, decimal> profitLoss, Dictionary<string, Holding> holdings, Dictionary<string, string> statistics, Dictionary<string, string> runtime)
        {
            try
            {
                //Convert local dictionary:
                var charts = new Dictionary<string, Chart>(Charts);

                //Create a packet:
                var result = new LiveResultPacket((LiveNodePacket)job, new LiveResult(charts, orders, profitLoss, holdings, statistics, runtime));

                //Save the processing time:
                result.ProcessingTime = (DateTime.Now - _startTime).TotalSeconds;

                //Store to S3:
                StoreResult(result, false);

                //Truncate packet to fit within 32kb:
                result.Results = new LiveResult();

                //Send the truncated packet:
                _messagingHandler.LiveTradingResult(result);
            }
            catch (Exception err)
            {
                Log.Error("Algorithm.Worker.SendResult(): " + err.Message);
            }
        }


        /// <summary>
        /// Process the log entries and save it to permanent storage 
        /// </summary>
        /// <param name="logs">Log list</param>
        public void StoreLog(IEnumerable<LogEntry> logs)
        {
            try
            {
                //Concatenate and upload the log file:
                var joined = string.Join("\r\n", logs.Select(x=>x.Message));
                var key = "live/" + _job.UserId + "/" + _job.ProjectId + "/" + _job.DeployId + "-" + DateTime.UtcNow.ToString("yyyy-MM-dd-HH") + "-log.txt";
                _api.Store(joined, key, StoragePermissions.Authenticated);
            }
            catch (Exception err)
            {
                Log.Error("LiveTradingResultHandler.StoreLog(): " + err.Message);
            }
        }

        /// <summary>
        /// Save the snapshot of the total results to storage.
        /// </summary>
        /// <param name="packet">Packet to store.</param>
        /// <param name="async">Store the packet asyncronously to speed up the thread.</param>
        /// <remarks>
        ///     Async creates crashes in Mono 3.10 if the thread disappears before the upload is complete so it is disabled for now.
        ///     For live trading we're making assumption its a long running task and safe to async save large files.
        /// </remarks>
        public void StoreResult(Packet packet, bool async = true)
        {
            // this will hold all the serialized data and the keys to be stored
            var data_keys = Enumerable.Range(0, 0).Select(x => new
            {
                Key = (string)null,
                Serialized = (string)null
            }).ToList();

            try
            {
                Log.Trace("LiveTradingResultHandler.StoreResult(): Begin store result sampling");
                lock (_chartLock)
                {
                    // Make sure this is the right type of packet:
                    if (packet.Type != PacketType.LiveResult) return;

                    // Port to packet format:
                    var live = packet as LiveResultPacket;

                    if (live != null)
                    {
                        // we need to down sample
                        var start = DateTime.UtcNow.Date;
                        var stop = start.AddDays(1);

                        // truncate to just today, we don't need more than this for anyone
                        Truncate(live.Results, start, stop);

                        var highResolutionCharts = new Dictionary<string, Chart>(live.Results.Charts);

                        // 10 minute resolution data, save today
                        var tenminuteSampler = new SeriesSampler(TimeSpan.FromMinutes(10));
                        var tenminuteCharts = tenminuteSampler.SampleCharts(live.Results.Charts, start, stop);

                        live.Results.Charts = tenminuteCharts;
                        data_keys.Add(new
                        {
                            Key = CreateKey("10minute"),
                            Serialized = JsonConvert.SerializeObject(live.Results)
                        });

                        // minute resoluton data, save today
                        var minuteSampler = new SeriesSampler(TimeSpan.FromMinutes(1));
                        var minuteCharts = minuteSampler.SampleCharts(live.Results.Charts, start, stop);

                        // swap out our charts with the sampeld data
                        live.Results.Charts = minuteCharts;
                        data_keys.Add(new
                        {
                            Key = CreateKey("minute"),
                            Serialized = JsonConvert.SerializeObject(live.Results)
                        });

                        // high resolution data, we only want to save an hour
                        live.Results.Charts = highResolutionCharts;
                        start = DateTime.UtcNow.RoundDown(TimeSpan.FromHours(1));
                        stop = DateTime.UtcNow.RoundUp(TimeSpan.FromHours(1));

                        Truncate(live.Results, start, stop);

                        foreach (var name in live.Results.Charts.Keys)
                        {
                            var newPacket = new LiveResult();
                            newPacket.Orders = new Dictionary<int, Order>(live.Results.Orders);
                            newPacket.Holdings = new Dictionary<string, Holding>(live.Results.Holdings);
                            newPacket.Charts = new Dictionary<string, Chart>();
                            newPacket.Charts.Add(name, live.Results.Charts[name]);

                            data_keys.Add(new
                            {
                                Key = CreateKey("second_" + Uri.EscapeUriString(name), "yyyy-MM-dd-HH"),
                                Serialized = JsonConvert.SerializeObject(newPacket)
                            });
                        }
                    }
                    else
                    {
                        Log.Error("LiveResultHandler.StoreResult(): Result Null.");
                    }
                }
                Log.Trace("LiveTradingResultHandler.StoreResult(): End store result sampling");

                // Upload Results Portion
                foreach (var dataKey in data_keys)
                {
                    _api.Store(dataKey.Serialized, dataKey.Key, StoragePermissions.Authenticated, async);
                }
            }
            catch (Exception err)
            {
                Log.Error("LiveResultHandler.StoreResult(): " + err.Message);
            }
        }

        /// <summary>
        /// New order event for the algorithm backtest: send event to browser.
        /// </summary>
        /// <param name="newEvent">New event details</param>
        public void OrderEvent(OrderEvent newEvent)
        {
            // we'll pull these out for the deltaOrders
            _orderEvents.Enqueue(newEvent);

            //Send the message to frontend as packet:
            Log.Trace("LiveTradingResultHandler.OrderEvent(): id:" + newEvent.OrderId + " >> Status:" + newEvent.Status + " >> Fill Price: " + newEvent.FillPrice.ToString("C") + " >> Fill Quantity: " + newEvent.FillQuantity);
            Messages.Enqueue(new OrderEventPacket(_deployId, newEvent));

            //Add the order event message to the log:
            LogMessage("New Order Event: Id:" + newEvent.OrderId + " Symbol:" + newEvent.Symbol + " Quantity:" + newEvent.FillQuantity + " Status:" + newEvent.Status);
        }

        /// <summary>
        /// Terminate the result thread and apply any required exit proceedures.
        /// </summary>
        public void Exit()
        {
            _exitTriggered = true;
        }

        /// <summary>
        /// Purge/clear any outstanding messages in message queue.
        /// </summary>
        public void PurgeQueue()
        {
            Messages.Clear();
        }

        /// <summary>
        /// Truncates the chart and order data in the result packet to within the specified time frame
        /// </summary>
        private static void Truncate(LiveResult result, DateTime start, DateTime stop)
        {
            var unixDateStart = Time.DateTimeToUnixTimeStamp(start);
            var unixDateStop = Time.DateTimeToUnixTimeStamp(stop);

            //Log.Trace("LiveTradingResultHandler.Truncate: Start: " + start.ToString("u") + " Stop : " + stop.ToString("u"));
            //Log.Trace("LiveTradingResultHandler.Truncate: Truncate Delta: " + (unixDateStop - unixDateStart) + " Incoming Points: " + result.Charts["Strategy Equity"].Series["Equity"].Values.Count);

            var charts = new Dictionary<string, Chart>();
            foreach (var chart in result.Charts.Values)
            {
                var newChart = new Chart(chart.Name, chart.ChartType);
                charts.Add(newChart.Name, newChart);
                foreach (var series in chart.Series.Values)
                {
                    var newSeries = new Series(series.Name, series.SeriesType);
                    newSeries.Values.AddRange(series.Values.Where(chartPoint => chartPoint.x >= unixDateStart && chartPoint.x <= unixDateStop));
                    newChart.AddSeries(newSeries);
                }
            }
            result.Charts = charts;
            result.Orders = result.Orders.Values.Where(x => x.Time >= start && x.Time <= stop).ToDictionary(x => x.Id);

            //Log.Trace("LiveTradingResultHandler.Truncate: Truncate Outgoing: " + result.Charts["Strategy Equity"].Series["Equity"].Values.Count);

            //For live charting convert to UTC
            foreach (var order in result.Orders)
            {
                order.Value.Time = order.Value.Time.ToUniversalTime();
            }
        }

        private string CreateKey(string suffix, string dateFormat = "yyyy-MM-dd")
        {
            return string.Format("live/{0}/{1}/{2}-{3}_{4}.json", _job.UserId, _job.ProjectId, _job.DeployId, DateTime.UtcNow.ToString(dateFormat), suffix);
        }


        /// <summary>
        /// Set the chart name that we want data from.
        /// </summary>
        public void SetChartSubscription(string symbol)
        {
            _subscription = symbol;
        }

        /// <summary>
        /// Process the synchronous result events, sampling and message reading. 
        /// This method is triggered from the algorithm manager thread.
        /// </summary>
        /// <remarks>Prime candidate for putting into a base class. Is identical across all result handlers.</remarks>
        public void ProcessSynchronousEvents(bool forceProcess = false)
        {
            var time = DateTime.Now;

            if (time > _nextSample || forceProcess)
            {
                //Set next sample time: 4000 samples per backtest
                _nextSample = time.Add(ResamplePeriod);

                //Update the asset prices to take a real time sample of the market price even though we're using minute bars
                if (_dataFeed != null)
                {
                    for (var i = 0; i < _dataFeed.Subscriptions.Count; i++)
                    {
                        var price = _dataFeed.RealtimePrices[i];
                        var subscription = _dataFeed.Subscriptions[i];
                        
                        //Sample Portfolio Value:
                        var security = _algorithm.Securities[subscription.Symbol];
                        var last = security.GetLastData();
                        if (last != null)
                        {
                            last.Value = price;
                        }
                        else
                        {
                            // we haven't gotten data yet so just spoof a tick to push through the system to start with
                            security.SetMarketPrice(DateTime.Now, new Tick(DateTime.Now, subscription.Symbol, price, price));
                        }

                        //Sample Asset Pricing:
                        SampleAssetPrices(subscription.Symbol, time, price);
                    }
                }

                //Sample the portfolio value over time for chart.
                SampleEquity(time, Math.Round(_algorithm.Portfolio.TotalPortfolioValue, 4));

                //Also add the user samples / plots to the result handler tracking:
                SampleRange(_algorithm.GetChartUpdates(true));
            }

            //Send out the debug messages:
            _algorithm.DebugMessages.ForEach(x => DebugMessage(x));
            _algorithm.DebugMessages.Clear();

            //Send out the error messages:
            _algorithm.ErrorMessages.ForEach(x => ErrorMessage(x));
            _algorithm.ErrorMessages.Clear();

            //Send out the log messages:
            _algorithm.LogMessages.ForEach(x => LogMessage(x));
            _algorithm.LogMessages.Clear();

            //Set the running statistics:
            foreach (var pair in _algorithm.RuntimeStatistics)
            {
                RuntimeStatistic(pair.Key, pair.Value);
            }

            //Send all the notification messages but timeout within a second
            var start = DateTime.Now;
            while (_algorithm.Notify.Messages.Count > 0 && DateTime.Now < start.AddSeconds(1))
            {
                Notification message;
                if (_algorithm.Notify.Messages.TryDequeue(out message))
                {
                    //Process the notification messages:
                    Log.Trace("LiveTradingResultHandler.ProcessSynchronousEvents(): Processing Notification...");

                    switch (message.GetType().Name)
                    {
                        case "NotificationEmail":
                            _messagingHandler.Email(message as NotificationEmail);
                            break;

                        case "NotificationSms":
                            _messagingHandler.Sms(message as NotificationSms);
                            break;

                        case "NotificationWeb":
                            _messagingHandler.Web(message as NotificationWeb);
                            break;

                        default:
                            try
                            {
                                //User code.
                                message.Send();
                            }
                            catch (Exception err)
                            {
                                Log.Error("LiveTradingResultHandler.ProcessSynchronousEvents(): Custom send notification: " + err.Message);
                                ErrorMessage("Custom send notification: " + err.Message, err.StackTrace);
                            }
                            break;
                    }
                }
            } 
        }
    } // End Result Handler Thread:

} // End Namespace<|MERGE_RESOLUTION|>--- conflicted
+++ resolved
@@ -283,11 +283,7 @@
             Dictionary<int, Order> deltaOrders;
 
             //Error checks if the algorithm & threads have not loaded yet, or are closing down.
-<<<<<<< HEAD
-            if (_algorithm == null || _algorithm.Transactions == null || !_algorithm.GetLocked())
-=======
             if (_algorithm == null || _algorithm.Transactions == null || _transactionHandler.Orders == null || !_algorithm.GetLocked())
->>>>>>> b7a8e9b2
             {
                 Log.Error("LiveTradingResultHandler.Update(): Algorithm not yet initialized.");
                 return;
@@ -382,18 +378,11 @@
                         Dictionary<string, Chart> chartComplete;
                         lock (_chartLock)
                         {
-<<<<<<< HEAD
-                            var chartComplete = new Dictionary<string, Chart>(Charts);
-                            var orders = _algorithm.Transactions.GetOrders().ToDictionary(o => o.Id);
+                            chartComplete = new Dictionary<string, Chart>(Charts);
+                        }
+                        var orders = new Dictionary<int, Order>(_transactionHandler.Orders);
                             var complete = new LiveResultPacket(_job, new LiveResult(chartComplete, orders, _algorithm.Transactions.TransactionRecord, holdings, deltaStatistics, runtimeStatistics, serverStatistics));
                             StoreResult(complete);
-=======
-                            chartComplete = new Dictionary<string, Chart>(Charts);
->>>>>>> b7a8e9b2
-                        }
-                        var orders = new Dictionary<int, Order>(_transactionHandler.Orders);
-                        var complete = new LiveResultPacket(_job, new LiveResult(chartComplete, orders, _algorithm.Transactions.TransactionRecord, holdings, deltaStatistics, runtimeStatistics, serverStatistics));
-                        StoreResult(complete);
                         Log.Trace("LiveTradingResultHandler.Update(): End-store result");
                     }
 
