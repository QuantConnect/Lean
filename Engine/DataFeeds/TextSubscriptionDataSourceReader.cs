--- conflicted
+++ resolved
@@ -23,11 +23,6 @@
 using System.Collections.Generic;
 using QuantConnect.Data.Fundamental;
 using QuantConnect.Data.UniverseSelection;
-<<<<<<< HEAD
-using QuantConnect.Logging;
-using System.Threading.Tasks;
-=======
->>>>>>> 46ce138f
 
 namespace QuantConnect.Lean.Engine.DataFeeds
 {
@@ -134,12 +129,7 @@
                             else
                             {
                                 // read a line and pass it to the base data factory
-                                var readlineTask = Task.Run(() => reader.ReadLine());
-
-                                if (!readlineTask.Wait(source.TimeoutInMilliseconds))
-                                    throw new TimeoutException($"{source.Source} did not return after {source.TimeoutInMilliseconds} milliseconds.");
-
-                                line = readlineTask.Result;
+                                line = reader.ReadLine();
                                 instance = _factory.Reader(_config, line, _date, IsLiveMode);
                             }
                         }
