--- conflicted
+++ resolved
@@ -37,462 +37,7 @@
                 Environment.Exit(1);
             }
 
-<<<<<<< HEAD
-            _instruments = new Dictionary<string, LeanInstrument>();
-
-            var lines = File.ReadAllLines(InstrumentsFileName);
-            foreach (var line in lines)
-            {
-                var tokens = line.Split(',');
-                if (tokens.Length >= 4)
-                {
-                    _instruments.Add(tokens[0], new LeanInstrument
-                    {
-                        Symbol = tokens[0],
-                        Name = tokens[1],
-                        Type = (SecurityType)Enum.Parse(typeof(SecurityType), tokens[2]),
-                        PointValue = Convert.ToInt32(tokens[3])
-                    });
-                }
-            }
-
-            return true;
-        }
-
-        /// <summary>
-        /// Loads configuration settings from the config.json file
-        /// </summary>
-        /// <returns></returns>
-        private static bool LoadConfiguration()
-        {
-            if (!File.Exists(ConfigFileName))
-            {
-                Console.WriteLine(ConfigFileName + " file not found.");
-                return false;
-            }
-
-            _settings = JsonConvert.DeserializeObject<ConfigSettings>(File.ReadAllText(ConfigFileName));
-
-            return ValidateConfiguration();
-        }
-
-        /// <summary>
-        /// Validates the loaded configuration settings
-        /// </summary>
-        /// <returns></returns>
-        private static bool ValidateConfiguration()
-        {
-            if (string.IsNullOrWhiteSpace(_settings.OutputFolder))
-            {
-                Console.WriteLine("The Lean data folder is required.");
-                return false;
-            }
-            if (!Directory.Exists(_settings.OutputFolder))
-                Directory.CreateDirectory(_settings.OutputFolder);
-
-            foreach (var symbol in _settings.InstrumentList)
-            {
-                if (!_instruments.ContainsKey(symbol))
-                {
-                    Console.WriteLine("Invalid symbol requested: {0}", symbol);
-                    return false;
-                }
-            }
-
-            if (_settings.EndDate < _settings.StartDate)
-            {
-                Console.WriteLine("The end date must be greater or equal to the start date.");
-                return false;
-            }
-
-            return true;
-        }
-
-        /// <summary>
-        /// Downloads historical bars from Dukascopy servers and saves them in the requested output format
-        /// </summary>
-        /// <param name="symbol"></param>
-        /// <param name="fromDate"></param>
-        /// <param name="toDate"></param>
-        /// <param name="barsPerRequest"></param>
-        /// <param name="outputFormat"></param>
-        /// <returns></returns>
-        public static void RunProcess(string symbol, DateTime fromDate, DateTime toDate, string outputFormat)
-        {
-            Console.WriteLine("Symbol: {0}, from {1} to {2}", symbol, fromDate.ToString("yyyy-MM-dd"), toDate.ToString("yyyy-MM-dd"));
-
-            var hourlyBars = new List<LeanBar>();
-
-            // set the starting date
-            DateTime date = fromDate;
-
-            // loop until last date
-            while (date <= toDate)
-            {
-                // request all ticks for a specific date
-                try
-                {
-                    var ticks = DownloadTicks(symbol, date);
-                    if (ticks.Count > 0)
-                    {
-                        SaveBars(ticks, symbol, date, outputFormat);
-
-                        // Aggregate ticks to hourly bars
-                        hourlyBars.AddRange(AggregateTicks(ticks, new TimeSpan(1, 0, 0)));
-                    }
-                }
-                catch (Exception e)
-                {
-                    Console.WriteLine(e.Message);
-                }
-
-                date = date.AddDays(1);
-            }
-
-            if (hourlyBars.Count > 0)
-            {
-                SaveHourlyBars(hourlyBars, symbol);
-
-                // Aggregate second bars to one single daily bar
-                var dailyBars = AggregateBars(hourlyBars, new TimeSpan(1, 0, 0, 0));
-                SaveDailyBars(dailyBars, symbol);
-            }
-        }
-
-        /// <summary>
-        /// Saves a list of bars in hourly resolution in Lean format (zipped CSV)
-        /// </summary>
-        /// <param name="hourlyBars"></param>
-        /// <param name="symbol"></param>
-        private static void SaveHourlyBars(List<LeanBar> hourlyBars, string symbol)
-        {
-            var sb = new StringBuilder();
-            foreach (var row in hourlyBars)
-            {
-                var timestamp = row.Time.ToString("yyyyMMdd HH:mm");
-
-                sb.AppendLine(string.Join(",", timestamp,
-                    row.Open.ToString(CultureInfo.InvariantCulture),
-                    row.High.ToString(CultureInfo.InvariantCulture),
-                    row.Low.ToString(CultureInfo.InvariantCulture),
-                    row.Close.ToString(CultureInfo.InvariantCulture),
-                    row.TickVolume));
-            }
-
-            // File path: /Lean/Data/forex/dukascopy/daily/eurusd.zip -> eurusd.csv
-            var path = Path.Combine(
-                _settings.OutputFolder,
-                _instruments[symbol].Type.ToString().ToLower(),
-                "dukascopy",
-                "hour");
-            if (!Directory.Exists(path)) Directory.CreateDirectory(path);
-
-            var zipFileName = Path.Combine(path, string.Format("{0}.zip", symbol.Replace("_", "").ToLower()));
-            var entryName = string.Format("{0}.csv", symbol.Replace("_", "").ToLower());
-
-            if (File.Exists(zipFileName))
-                UpdateZipFile(zipFileName, entryName, sb);
-            else
-                WriteZipFile(zipFileName, entryName, sb);
-        }
-
-        /// <summary>
-        /// Saves a list of bars in daily resolution in Lean format (zipped CSV)
-        /// </summary>
-        /// <param name="dailyBars"></param>
-        /// <param name="symbol"></param>
-        private static void SaveDailyBars(List<LeanBar> dailyBars, string symbol)
-        {
-            var sb = new StringBuilder();
-            foreach (var row in dailyBars)
-            {
-                var timestamp = row.Time.ToString("yyyyMMdd 00:00");
-
-                sb.AppendLine(string.Join(",", timestamp,
-                    row.Open.ToString(CultureInfo.InvariantCulture),
-                    row.High.ToString(CultureInfo.InvariantCulture),
-                    row.Low.ToString(CultureInfo.InvariantCulture),
-                    row.Close.ToString(CultureInfo.InvariantCulture),
-                    row.TickVolume));
-            }
-
-            // File path: /Lean/Data/forex/dukascopy/daily/eurusd.zip -> eurusd.csv
-            var path = Path.Combine(
-                _settings.OutputFolder,
-                _instruments[symbol].Type.ToString().ToLower(),
-                "dukascopy",
-                "daily");
-            if (!Directory.Exists(path)) Directory.CreateDirectory(path);
-
-            var zipFileName = Path.Combine(path, string.Format("{0}.zip", symbol.Replace("_", "").ToLower()));
-            var entryName = string.Format("{0}.csv", symbol.Replace("_", "").ToLower());
-
-            if (File.Exists(zipFileName))
-                UpdateZipFile(zipFileName, entryName, sb);
-            else
-                WriteZipFile(zipFileName, entryName, sb);
-        }
-
-        /// <summary>
-        /// Aggregates a list of bars at the requested resolution
-        /// </summary>
-        /// <param name="bars"></param>
-        /// <param name="resolution"></param>
-        /// <returns></returns>
-        private static List<LeanBar> AggregateBars(List<LeanBar> bars, TimeSpan resolution)
-        {
-            return
-                (from b in bars
-                 group b by b.Time.RoundDown(resolution)
-                     into g
-                     select new LeanBar
-                     {
-                         Time = g.Key,
-                         Open = g.First().Open,
-                         High = g.Max(b => b.High),
-                         Low = g.Min(b => b.Low),
-                         Close = g.Last().Close,
-                         TickVolume = g.Sum(b => b.TickVolume)
-                     }).ToList();
-        }
-
-        /// <summary>
-        /// Saves a list of downloaded ticks in the requested output format
-        /// </summary>
-        /// <param name="ticks"></param>
-        /// <param name="symbol"></param>
-        /// <param name="date"></param>
-        /// <param name="outputFormat"></param>
-        private static void SaveBars(List<DukascopyTick> ticks, string symbol, DateTime date, string outputFormat)
-        {
-            switch (outputFormat)
-            {
-                // zipped CSV format
-                case "lean":
-                    {
-                        // Write ticks to zip file
-                        SaveTicks(ticks, symbol, date);
-
-                        // Write 1-second resolution bars to zip file
-                        var barsSecond = AggregateTicks(ticks, new TimeSpan(0, 0, 1));
-                        SaveSecondBars(barsSecond, symbol, date);
-
-                        // Aggregate to 1-minute resolution + write zip file
-                        var barsMinute = AggregateTicks(ticks, new TimeSpan(0, 1, 0));
-                        SaveMinuteBars(barsMinute, symbol, date);
-                    }
-                    break;
-
-                default:
-                    throw new NotSupportedException("Unsupported output format.");
-            }
-        }
-
-        /// <summary>
-        /// Saves a list of bars in 1-minute resolution in Lean format (zipped CSV)
-        /// </summary>
-        /// <param name="minuteBars"></param>
-        /// <param name="symbol"></param>
-        /// <param name="date"></param>
-        private static void SaveMinuteBars(List<LeanBar> minuteBars, string symbol, DateTime date)
-        {
-            var sb = new StringBuilder();
-            foreach (var row in minuteBars)
-            {
-                // convert datetime to millis
-                var timestamp = (int)row.Time.TimeOfDay.TotalMilliseconds;
-
-                sb.AppendLine(string.Join(",", timestamp,
-                    row.Open.ToString(CultureInfo.InvariantCulture),
-                    row.High.ToString(CultureInfo.InvariantCulture),
-                    row.Low.ToString(CultureInfo.InvariantCulture),
-                    row.Close.ToString(CultureInfo.InvariantCulture),
-                    row.TickVolume));
-            }
-
-            // File path: /Lean/Data/forex/dukascopy/minute/eurusd/yyyymmdd_quote.zip -> yyyymmdd_eurusd_minute_quote.csv
-            var path = Path.Combine(
-                _settings.OutputFolder,
-                _instruments[symbol].Type.ToString().ToLower(),
-                "dukascopy",
-                "minute",
-                symbol.Replace("_", "").ToLower());
-            if (!Directory.Exists(path)) Directory.CreateDirectory(path);
-
-            var zipFileName = Path.Combine(path, string.Format("{0}_quote.zip", date.ToString("yyyyMMdd")));
-            var entryName = string.Format("{0}_{1}_minute_quote.csv", date.ToString("yyyyMMdd"), symbol.Replace("_", "").ToLower());
-
-            WriteZipFile(zipFileName, entryName, sb);
-        }
-
-        /// <summary>
-        /// Saves a list of bars in 1-second resolution in Lean format (zipped CSV)
-        /// </summary>
-        /// <param name="secondBars"></param>
-        /// <param name="symbol"></param>
-        /// <param name="date"></param>
-        private static void SaveSecondBars(List<LeanBar> secondBars, string symbol, DateTime date)
-        {
-            var sb = new StringBuilder();
-            foreach (var row in secondBars)
-            {
-                // convert datetime to millis
-                var timestamp = (int)row.Time.TimeOfDay.TotalMilliseconds;
-
-                sb.AppendLine(string.Join(",", timestamp,
-                    row.Open.ToString(CultureInfo.InvariantCulture),
-                    row.High.ToString(CultureInfo.InvariantCulture),
-                    row.Low.ToString(CultureInfo.InvariantCulture),
-                    row.Close.ToString(CultureInfo.InvariantCulture),
-                    row.TickVolume));
-            }
-
-            // File path: /Lean/Data/forex/dukascopy/second/eurusd/yyyymmdd_quote.zip -> yyyymmdd_eurusd_second_quote.csv
-            var path = Path.Combine(
-                _settings.OutputFolder,
-                _instruments[symbol].Type.ToString().ToLower(),
-                "dukascopy",
-                "second",
-                symbol.Replace("_", "").ToLower());
-            if (!Directory.Exists(path)) Directory.CreateDirectory(path);
-
-            var zipFileName = Path.Combine(path, string.Format("{0}_quote.zip", date.ToString("yyyyMMdd")));
-            var entryName = string.Format("{0}_{1}_second_quote.csv", date.ToString("yyyyMMdd"), symbol.Replace("_", "").ToLower());
-
-            WriteZipFile(zipFileName, entryName, sb);
-        }
-
-        /// <summary>
-        /// Aggregates a list of ticks at the requested resolution
-        /// </summary>
-        /// <param name="ticks"></param>
-        /// <param name="resolution"></param>
-        /// <returns></returns>
-        private static List<LeanBar> AggregateTicks(List<DukascopyTick> ticks, TimeSpan resolution)
-        {
-            return
-                (from t in ticks
-                 group t by t.Time.RoundDown(resolution)
-                     into g
-                     select new LeanBar
-                     {
-                         Time = g.Key,
-                         Open = g.First().MidPrice,
-                         High = g.Max(t => t.MidPrice),
-                         Low = g.Min(t => t.MidPrice),
-                         Close = g.Last().MidPrice,
-                         TickVolume = g.Count()
-                     }).ToList();
-        }
-
-        /// <summary>
-        /// Saves a list of downloaded ticks in Lean format (zipped CSV)
-        /// </summary>
-        /// <param name="ticks"></param>
-        /// <param name="symbol"></param>
-        /// <param name="date"></param>
-        private static void SaveTicks(List<DukascopyTick> ticks, string symbol, DateTime date)
-        {
-            var sb = new StringBuilder();
-            foreach (var row in ticks)
-            {
-                // convert datetime to millis
-                var timestamp = (int)row.Time.TimeOfDay.TotalMilliseconds;
-
-                sb.AppendLine(string.Join(",", timestamp, 
-                    row.BidPrice.ToString(CultureInfo.InvariantCulture),
-                    row.AskPrice.ToString(CultureInfo.InvariantCulture)));
-            }
-
-            // File path: /Lean/Data/forex/dukascopy/tick/eurusd/yyyymmdd_quote.zip -> yyyymmdd_eurusd_tick_quote.csv
-            var path = Path.Combine(
-                _settings.OutputFolder,
-                _instruments[symbol].Type.ToString().ToLower(),
-                "dukascopy",
-                "tick",
-                symbol.Replace("_", "").ToLower());
-            if (!Directory.Exists(path)) Directory.CreateDirectory(path);
-
-            var zipFileName = Path.Combine(path, string.Format("{0}_quote.zip", date.ToString("yyyyMMdd")));
-            var entryName = string.Format("{0}_{1}_tick_quote.csv", date.ToString("yyyyMMdd"), symbol.Replace("_", "").ToLower());
-
-            WriteZipFile(zipFileName, entryName, sb);
-        }
-
-        /// <summary>
-        /// Writes bars to an entry in a zip file 
-        /// The zip file is always overwritten.
-        /// </summary>
-        /// <param name="zipFileName"></param>
-        /// <param name="entryName"></param>
-        /// <param name="sb"></param>
-        private static void WriteZipFile(string zipFileName, string entryName, StringBuilder sb)
-        {
-            if (File.Exists(zipFileName)) File.Delete(zipFileName);
-
-            using (var zip = new ZipFile(zipFileName))
-            {
-                zip.AddEntry(entryName, sb.ToString());
-                zip.Save();
-            }
-
-            if (_settings.EnableTrace)
-            {
-                Console.WriteLine("Created: " + zipFileName);
-            }
-        }
-
-        /// <summary>
-        /// Inserts/Updates/appends bars to an entry in a zip file
-        /// The existing bars are updated with the newer ones.
-        /// </summary>
-        /// <param name="zipFileName"></param>
-        /// <param name="entryName"></param>
-        /// <param name="sb"></param>
-        private static void UpdateZipFile(string zipFileName, string entryName, StringBuilder sb)
-        {
-            using (var zip = ZipFile.Read(zipFileName))
-            {
-                var entry = zip[entryName];
-
-                using (var stream = new MemoryStream())
-                {
-                    entry.Extract(stream);
-                    stream.Seek(0, SeekOrigin.Begin);
-
-                    using (var reader = new StreamReader(stream))
-                    {
-                        // old bars
-                        var rowsExisting = reader.ReadToEnd().Split(new[] { EndOfLine }, StringSplitOptions.RemoveEmptyEntries);
-                        // new bars
-                        var rowsNew = sb.ToString().Split(new[] { EndOfLine }, StringSplitOptions.RemoveEmptyEntries);
-
-                        // merge bars
-                        var rowsFinal = new SortedDictionary<string, string>();
-                        foreach (var row in rowsExisting)
-                        {
-                            rowsFinal.Add(row.Substring(0, 14), row);
-                        }
-                        // new bars always overwrite existing ones
-                        foreach (var row in rowsNew)
-                        {
-                            rowsFinal[row.Substring(0, 14)] = row;
-                        }
-
-                        // new entry content
-                        string content = string.Join(EndOfLine, rowsFinal.Values.ToList()) + EndOfLine;
-
-                        // update zip entry and save
-                        zip.UpdateEntry(entryName, content);
-                        zip.Save();
-                    }
-                }
-            }
-
-            if (_settings.EnableTrace)
-=======
             try
->>>>>>> a56a8bde
             {
                 // Load settings from command line
                 var symbol = args[0];
