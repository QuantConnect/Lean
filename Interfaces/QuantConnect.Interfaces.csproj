--- conflicted
+++ resolved
@@ -77,11 +77,7 @@
     <Compile Include="IAlgorithm.cs" />
     <Compile Include="IApi.cs" />
     <Compile Include="IBrokerage.cs" />
-<<<<<<< HEAD
     <Compile Include="IBrokerageAuthentication.cs" />
-=======
-    <Compile Include="IBrokerageFactory.cs" />
->>>>>>> 4512d580
     <Compile Include="IMessagingHandler.cs" />
     <Compile Include="IDataQueueHandler.cs" />
     <Compile Include="IJobQueueHandler.cs" />
