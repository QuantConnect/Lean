<Project Sdk="Microsoft.NET.Sdk">
  <PropertyGroup>
    <Configuration Condition=" '$(Configuration)' == '' ">Debug</Configuration>
    <Platform Condition=" '$(Platform)' == '' ">AnyCPU</Platform>
    <ProductVersion>8.0.30703</ProductVersion>
    <RootNamespace>QuantConnect.Api</RootNamespace>
    <AssemblyName>QuantConnect.Api</AssemblyName>
    <TargetFramework>net5.0</TargetFramework>
    <SolutionDir Condition="$(SolutionDir) == '' Or $(SolutionDir) == '*Undefined*'">..\</SolutionDir>
    <RestorePackages>true</RestorePackages>
    <LangVersion>9</LangVersion>
    <AnalysisMode>AllEnabledByDefault</AnalysisMode>
    <GenerateAssemblyInfo>false</GenerateAssemblyInfo>
    <OutputPath>bin\$(Configuration)\</OutputPath>
    <DocumentationFile>bin\$(Configuration)\QuantConnect.Api.xml</DocumentationFile>
    <AppendTargetFrameworkToOutputPath>false</AppendTargetFrameworkToOutputPath>
    <AutoGenerateBindingRedirects>false</AutoGenerateBindingRedirects>
    <Description>QuantConnect LEAN Engine: API Project - C# SDK for interaction with the QuantConnect.com</Description>
    <PackageLicenseFile>LICENSE</PackageLicenseFile>
  </PropertyGroup>
  <PropertyGroup Condition=" '$(Configuration)|$(Platform)' == 'Debug|AnyCPU' ">
    <DebugType>full</DebugType>
    <Optimize>$(SelectedOptimization)</Optimize>
    <OutputPath>bin\Debug\</OutputPath>
    <DefineConstants>DEBUG;TRACE</DefineConstants>
    <AllowUnsafeBlocks>true</AllowUnsafeBlocks>
  </PropertyGroup>
  <PropertyGroup Condition=" '$(Configuration)|$(Platform)' == 'Release|AnyCPU' ">
    <DebugType>pdbonly</DebugType>
    <Optimize>true</Optimize>
    <DefineConstants>TRACE</DefineConstants>
  </PropertyGroup>
  <Target Name="Print" BeforeTargets="Build">
    <Message Text="SelectedOptimization $(SelectedOptimization)" Importance="high" />
  </Target>
  <ItemGroup>
    <PackageReference Include="DotNetZip" Version="1.13.3" />
    <PackageReference Include="Microsoft.CodeAnalysis.NetAnalyzers" Version="5.0.3">
      <PrivateAssets>all</PrivateAssets>
      <IncludeAssets>runtime; build; native; contentfiles; analyzers; buildtransitive</IncludeAssets>
    </PackageReference>
    <PackageReference Include="Newtonsoft.Json" Version="12.0.3" />
    <PackageReference Include="NodaTime" Version="3.0.5" />
<<<<<<< HEAD
    <PackageReference Include="RestSharp" Version="106.11.7" />
=======
    <PackageReference Include="RestSharp" Version="106.12.0" />
>>>>>>> 46ce138f
    <PackageReference Include="SharpZipLib" Version="1.2.0" />
  </ItemGroup>
  <ItemGroup>
    <Compile Include="..\Common\Properties\SharedAssemblyInfo.cs" Link="Properties\SharedAssemblyInfo.cs" />
  </ItemGroup>
  <ItemGroup>
    <ProjectReference Include="..\Common\QuantConnect.csproj" />
    <ProjectReference Include="..\Configuration\QuantConnect.Configuration.csproj" />
    <ProjectReference Include="..\Logging\QuantConnect.Logging.csproj" />
  </ItemGroup>
  <ItemGroup>
    <None Include="..\LICENSE">
      <Pack>True</Pack>
      <PackagePath></PackagePath>
    </None>
  </ItemGroup>
</Project><|MERGE_RESOLUTION|>--- conflicted
+++ resolved
@@ -41,11 +41,7 @@
     </PackageReference>
     <PackageReference Include="Newtonsoft.Json" Version="12.0.3" />
     <PackageReference Include="NodaTime" Version="3.0.5" />
-<<<<<<< HEAD
-    <PackageReference Include="RestSharp" Version="106.11.7" />
-=======
     <PackageReference Include="RestSharp" Version="106.12.0" />
->>>>>>> 46ce138f
     <PackageReference Include="SharpZipLib" Version="1.2.0" />
   </ItemGroup>
   <ItemGroup>
