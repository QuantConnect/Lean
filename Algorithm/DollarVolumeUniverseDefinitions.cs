/*
 * QUANTCONNECT.COM - Democratizing Finance, Empowering Individuals.
 * Lean Algorithmic Trading Engine v2.0. Copyright 2014 QuantConnect Corporation.
 * 
 * Licensed under the Apache License, Version 2.0 (the "License"); 
 * you may not use this file except in compliance with the License.
 * You may obtain a copy of the License at http://www.apache.org/licenses/LICENSE-2.0
 * 
 * Unless required by applicable law or agreed to in writing, software
 * distributed under the License is distributed on an "AS IS" BASIS,
 * WITHOUT WARRANTIES OR CONDITIONS OF ANY KIND, either express or implied.
 * See the License for the specific language governing permissions and
 * limitations under the License.
 *
*/

using System;
using System.Collections.Generic;
using System.Linq;
using MathNet.Numerics.Statistics;
using QuantConnect.Data;
using QuantConnect.Data.UniverseSelection;

namespace QuantConnect.Algorithm
{
    /// <summary>
    /// Provides helpers for defining universes based on the daily dollar volume
    /// </summary>
    public class DollarVolumeUniverseDefinitions
    {
        private readonly QCAlgorithm _algorithm;

        /// <summary>
        /// Initializes a new instance of the <see cref="DollarVolumeUniverseDefinitions"/> class
        /// </summary>
        /// <param name="algorithm">The algorithm instance, used for obtaining the default <see cref="UniverseSettings"/></param>
        public DollarVolumeUniverseDefinitions(QCAlgorithm algorithm)
        {
            _algorithm = algorithm;
        }

        /// <summary>
        /// Creates a new coarse <see cref="Universe"/> that contains the top count of stocks
        /// by daily dollar volume
        /// </summary>
        /// <param name="count">The number of stock to select</param>
        /// <param name="universeSettings">The settings for stocks added by this universe.
        /// Defaults to <see cref="QCAlgorithm.UniverseSettings"/></param>
<<<<<<< HEAD
        /// <returns>A new coarse <see cref="Universe"/> for the top count of stocks by dollar volume</returns>
        [Obsolete("This method is deprecated. Use method `Universe.DollarVolume.Top(...)` instead")]
=======
        /// <returns>A new coarse universe for the top count of stocks by dollar volume</returns>
        [Obsolete("This method is deprecated. Use method `Universe.Top(...)` instead")]
>>>>>>> 95739b8a
        public Universe Top(int count, UniverseSettings universeSettings = null)
        {
            return _algorithm.Universe.Top(count, universeSettings);
        }
    }
}<|MERGE_RESOLUTION|>--- conflicted
+++ resolved
@@ -46,13 +46,8 @@
         /// <param name="count">The number of stock to select</param>
         /// <param name="universeSettings">The settings for stocks added by this universe.
         /// Defaults to <see cref="QCAlgorithm.UniverseSettings"/></param>
-<<<<<<< HEAD
-        /// <returns>A new coarse <see cref="Universe"/> for the top count of stocks by dollar volume</returns>
-        [Obsolete("This method is deprecated. Use method `Universe.DollarVolume.Top(...)` instead")]
-=======
         /// <returns>A new coarse universe for the top count of stocks by dollar volume</returns>
         [Obsolete("This method is deprecated. Use method `Universe.Top(...)` instead")]
->>>>>>> 95739b8a
         public Universe Top(int count, UniverseSettings universeSettings = null)
         {
             return _algorithm.Universe.Top(count, universeSettings);
