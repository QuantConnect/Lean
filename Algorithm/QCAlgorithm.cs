--- conflicted
+++ resolved
@@ -2851,17 +2851,7 @@
         [DocumentationAttribute(TradingAndOrders)]
         public bool Shortable(Symbol symbol, decimal shortQuantity)
         {
-<<<<<<< HEAD
-            if (!Securities.TryGetValue(symbol, out var security))
-            {
-                this.Log($"Given symbol {symbol} is not present in Securites");
-                return false;
-            }
-
-            var shortableQuantity = security.ShortableProvider.ShortableQuantity(symbol, Time);
-=======
             var shortableQuantity = Securities[symbol].ShortableProvider.ShortableQuantity(symbol, Time);
->>>>>>> 1965a286
             if (shortableQuantity == null)
             {
                 return true;
@@ -2888,17 +2878,9 @@
         /// shortable, or a number greater than zero if shortable.
         /// </returns>
         [DocumentationAttribute(TradingAndOrders)]
-        public long? ShortableQuantity(Symbol symbol)
-        {
-<<<<<<< HEAD
-            if (Securities.TryGetValue(symbol, out var security)){
-                return security.ShortableProvider.ShortableQuantity(security.Symbol, Time);
-            }
-
-            return 0;
-=======
+        public long ShortableQuantity(Symbol symbol)
+        {
             return Securities[symbol].ShortableProvider.ShortableQuantity(symbol, Time) ?? 0;
->>>>>>> 1965a286
         }
 
         /// <summary>
